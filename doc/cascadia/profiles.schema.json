{
  "$id": "https://github.com/microsoft/terminal/blob/main/doc/cascadia/profiles.schema.json",
  "$schema": "https://json-schema.org/draft/2020-12/schema",
  "title": "Microsoft's Windows Terminal Settings Profile Schema",
  "$defs": {
    "KeyChordSegment": {
      "pattern": "^(?:(?:ctrl|alt|shift|win)\\+)*(?:app|backspace|browser_(?:back|forward|refresh|stop|search|favorites|home)|comma|delete|down|end|enter|esc|escape|home|insert|left|menu|minus|pagedown|pageup|period|pgdn|pgup|plus|right|space|tab|up|f(?:1\\d?|2[0-4]?|[3-9])|numpad\\d|numpad_(?:\\d|add|decimal|divide|minus|multiply|period|plus|subtract)|(?:vk|sc)\\((?:[1-9]|1?\\d{2}|2[0-4]\\d|25[0-5])\\)|[^\\s+])(?:\\+(?:ctrl|alt|shift|win))*$",
      "type": "string",
      "description": "The string should fit the format \"[ctrl+][alt+][shift+][win+]<KeyName>\", where each modifier is optional. KeyName is either any single key character, an explicit virtual key or scan code in the form vk(nnn) and sc(nnn) respectively, or one of the special names listed at https://docs.microsoft.com/en-us/windows/terminal/customize-settings/actions#accepted-modifiers-and-keys"
    },
    "Color": {
      "default": "#",
      "pattern": "^#[A-Fa-f0-9]{3}(?:[A-Fa-f0-9]{3})?$",
      "type": "string",
      "format": "color"
    },
    "ColorOrIndex": {
      "default": "#",
      "pattern": "^(?:#[A-Fa-f0-9]{3}(?:[A-Fa-f0-9]{3})?|i[A-Fa-f0-9]{2})$",
      "type": "string",
      "format": "color"
    },
    "Coordinates": {
      "pattern": "^(-?\\d+)?(,\\s?(-?\\d+)?)?$",
      "type": "string"
    },
    "CSSLengthPercentage": {
      "pattern": "^[+-]?\\d+(?:\\.\\d+)?(?:%|ch|pt|px)?$",
      "type": [
        "string",
        "null"
      ]
    },
    "DynamicProfileSource": {
      "enum": [
        "Windows.Terminal.Wsl",
        "Windows.Terminal.Azure",
        "Windows.Terminal.PowershellCore"
      ],
      "type": "string"
    },
    "BellStyle": {
      "oneOf": [
        {
          "type": "boolean"
        },
        {
          "type": "array",
          "items": {
            "type": "string",
            "enum": [
              "audible",
              "window",
              "taskbar"
            ]
          }
        },
        {
          "type": "string",
          "enum": [
            "audible",
            "taskbar",
            "window",
            "all",
            "none"
          ]
        }
      ]
    },
    "BellSound": {
      "default": "",
      "description": "Sets the file location of the sound played when the application emits a BEL character. If the path is invalid no sound will be played. This property also accepts an array of sounds and the terminal will pick one at random.",
      "oneOf": [
        {
          "type": [
            "string",
            "null"
          ]
        },
        {
          "type": "array",
          "items": {
            "type": "string"
          }
        }
      ]
    },
    "AppearanceConfig": {
      "properties": {
        "colorScheme": {
          "description": "The name of a color scheme to use when unfocused.",
          "oneOf": [
            {
              "$ref": "#/$defs/SchemePair"
            },
            {
              "type": "string"
            }
          ]
        },
        "foreground": {
          "$ref": "#/$defs/Color",
          "default": "#cccccc",
          "description": "Sets the text color when unfocused. Overrides \"foreground\" from the color scheme. Uses hex color format: \"#rrggbb\".",
          "type": [
            "string",
            "null"
          ]
        },
        "background": {
          "$ref": "#/$defs/Color",
          "default": "#0c0c0c",
          "description": "Sets the background color of the text when unfocused. Overrides \"background\" from the color scheme. Uses hex color format: \"#rrggbb\".",
          "type": [
            "string",
            "null"
          ]
        },
        "selectionBackground": {
          "oneOf": [
            {
              "$ref": "#/$defs/Color"
            },
            {
              "type": "null"
            }
          ],
          "description": "Sets the background color of selected text when unfocused. Overrides selectionBackground set in the color scheme. Uses hex color format: \"#rrggbb\"."
        },
        "cursorColor": {
          "oneOf": [
            {
              "$ref": "#/$defs/Color"
            },
            {
              "type": "null"
            }
          ],
          "description": "Sets the color of the cursor when unfocused. Overrides the cursor color from the color scheme. Uses hex color format: \"#rrggbb\"."
        },
        "cursorShape": {
          "default": "bar",
          "description": "Sets the shape of the cursor when unfocused. Possible values:\n -\"bar\" ( ┃, default )\n -\"doubleUnderscore\" ( ‗ )\n -\"emptyBox\" ( ▯ )\n -\"filledBox\" ( █ )\n -\"underscore\" ( ▁ )\n -\"vintage\" ( ▃ )",
          "enum": [
            "bar",
            "doubleUnderscore",
            "emptyBox",
            "filledBox",
            "underscore",
            "vintage"
          ],
          "type": "string"
        },
        "cursorHeight": {
          "description": "Sets the percentage height of the cursor (when unfocused) starting from the bottom. Only works when cursorShape is set to \"vintage\". Accepts values from 1-100.",
          "maximum": 100,
          "minimum": 1,
          "type": [
            "integer",
            "null"
          ],
          "default": 25
        },
        "backgroundImage": {
          "description": "Sets the file location of the image to draw over the window background when unfocused.",
          "oneOf": [
            {
              "type": [
                "string",
                "null"
              ]
            },
            {
              "enum": [
                "desktopWallpaper"
              ]
            }
          ],
          "type": [
            "string",
            "null"
          ]
        },
        "backgroundImageOpacity": {
          "default": 1.0,
          "description": "Sets the transparency of the background image when unfocused. Accepts floating point values from 0-1.",
          "maximum": 1.0,
          "minimum": 0.0,
          "type": "number"
        },
        "backgroundImageStretchMode": {
          "default": "uniformToFill",
          "description": "Sets how the background image is resized to fill the window when unfocused.",
          "enum": [
            "fill",
            "none",
            "uniform",
            "uniformToFill"
          ],
          "type": "string"
        },
        "backgroundImageAlignment": {
          "default": "center",
          "enum": [
            "bottom",
            "bottomLeft",
            "bottomRight",
            "center",
            "left",
            "right",
            "top",
            "topLeft",
            "topRight"
          ],
          "description": "Sets how the background image aligns to the boundaries of the window when unfocused. Possible values: \"center\", \"left\", \"top\", \"right\", \"bottom\", \"topLeft\", \"topRight\", \"bottomLeft\", \"bottomRight\"",
          "type": "string"
        },
        "intenseTextStyle": {
          "default": "bright",
          "description": "Controls how 'intense' text is rendered when unfocused. Values are \"bold\", \"bright\", \"all\" and \"none\"",
          "enum": [
            "none",
            "bold",
            "bright",
            "all"
          ],
          "type": "string"
        },
        "adjustIndistinguishableColors": {
          "default": "never",
          "description": "Setting to adjust the foreground color to make it more visible, based on the background color. When set to \"indexed\", we will only adjust the colors if they came from the color scheme. Other possible values are \"never\" and \"always\".",
          "enum": [
            "never",
            "indexed",
            "always"
          ],
          "type": "string"
        },
        "experimental.retroTerminalEffect": {
          "description": "When set to true, enable retro terminal effects when unfocused. This is an experimental feature, and its continued existence is not guaranteed.",
          "type": "boolean"
        },
        "experimental.pixelShaderPath": {
          "description": "Use to set a path to a pixel shader to use with the Terminal when unfocused. Overrides `experimental.retroTerminalEffect`. This is an experimental feature, and its continued existence is not guaranteed.",
          "type": "string"
        }
      },
      "type": "object"
    },
    "SchemePair": {
      "description": "Contains both a light and dark color scheme for the Terminal to use, depending on the theme of the application.",
      "properties": {
        "light": {
          "default": "Campbell",
          "description": "Name of the scheme to use when the app is using light theme",
          "type": "string"
        },
        "dark": {
          "default": "Campbell",
          "description": "Name of the scheme to use when the app is using dark theme",
          "type": "string"
        }
      }
    },
    "FontConfig": {
      "properties": {
        "face": {
          "default": "Cascadia Mono",
          "description": "Name of the font face used in the profile.",
          "type": "string"
        },
        "size": {
          "default": 12,
          "description": "Size of the font in points.",
          "minimum": 1,
          "type": "number"
        },
        "weight": {
          "default": "normal",
          "description": "Sets the weight (lightness or heaviness of the strokes) for the given font. Possible values:\n -\"thin\"\n -\"extra-light\"\n -\"light\"\n -\"semi-light\"\n -\"normal\" (default)\n -\"medium\"\n -\"semi-bold\"\n -\"bold\"\n -\"extra-bold\"\n -\"black\"\n -\"extra-black\"\n or the corresponding numeric representation of OpenType font weight.",
          "oneOf": [
            {
              "enum": [
                "thin",
                "extra-light",
                "light",
                "semi-light",
                "normal",
                "medium",
                "semi-bold",
                "bold",
                "extra-bold",
                "black",
                "extra-black"
              ],
              "type": "string"
            },
            {
              "maximum": 990,
              "minimum": 100,
              "type": "integer"
            }
          ]
        },
        "features": {
          "description": "Sets the DWrite font features for the given font. For example, { \"ss01\": 1, \"liga\":0 } will enable ss01 and disable ligatures.",
          "type": "object",
          "patternProperties": {
            "^(([A-Za-z0-9]){4})$": {
              "type": "integer"
            }
          },
          "additionalProperties": false
        },
        "axes": {
          "description": "Sets the DWrite font axes for the given font. For example, { \"wght\": 200 } will set the font weight to 200.",
          "type": "object",
          "patternProperties": {
            "^([A-Za-z]{4})$": {
              "type": "number"
            }
          },
          "additionalProperties": false
        },
        "cellWidth": {
          "$ref": "#/$defs/CSSLengthPercentage",
          "description": "Override the width of the terminal's cells. The override works similar to CSS' letter-spacing. It defaults to the natural glyph advance width of the primary font rounded to the nearest pixel."
        },
        "cellHeight": {
          "$ref": "#/$defs/CSSLengthPercentage",
          "description": "Override the height of the terminal's cells. The override works similar to CSS' line-height. Defaults to the sum of the natural glyph ascend, descend and line-gap of the primary font rounded to the nearest pixel. The default is usually quite close to setting this to 1.2."
        }
      },
      "type": "object"
    },
    "ProfileGuid": {
      "default": "{}",
      "pattern": "^\\{[a-fA-F0-9]{8}-[a-fA-F0-9]{4}-[a-fA-F0-9]{4}-[a-fA-F0-9]{4}-[a-fA-F0-9]{12}\\}$",
      "type": "string"
    },
    "Icon": {
      "description": "Image file location or an emoji to be used as an icon. Displays within the tab, the dropdown menu, and jumplist.",
      "type": [
        "string",
        "null"
      ]
    },
    "ShortcutActionName": {
      "enum": [
        "adjustFontSize",
        "clearBuffer",
        "closeOtherPanes",
        "closeOtherTabs",
        "closePane",
        "closeTab",
        "closeTabsAfter",
        "closeWindow",
        "commandPalette",
        "copy",
        "duplicateTab",
        "expandSelectionToWord",
        "exportBuffer",
        "find",
        "findMatch",
        "focusPane",
        "globalSummon",
        "identifyWindow",
        "identifyWindows",
        "moveFocus",
        "movePane",
        "swapPane",
        "markMode",
        "moveTab",
        "multipleActions",
        "newTab",
        "newWindow",
        "nextTab",
        "openNewTabDropdown",
        "openSettings",
        "openTabColorPicker",
        "openWindowRenamer",
        "paste",
        "prevTab",
        "renameTab",
        "openSystemMenu",
        "openTabRenamer",
        "quakeMode",
        "resetFontSize",
        "resizePane",
        "renameWindow",
        "scrollDown",
        "scrollDownPage",
        "scrollUp",
        "scrollUpPage",
        "scrollToBottom",
        "scrollToTop",
        "sendInput",
        "setColorScheme",
        "setTabColor",
        "splitPane",
        "switchToTab",
        "tabSearch",
        "toggleAlwaysOnTop",
        "toggleBlockSelection",
        "toggleFocusMode",
        "selectAll",
        "setFocusMode",
        "switchSelectionEndpoint",
        "toggleFullscreen",
        "setFullScreen",
        "setMaximized",
        "togglePaneZoom",
        "toggleSplitOrientation",
        "toggleReadOnlyMode",
        "toggleShaderEffects",
        "wt",
        "quit",
        "adjustOpacity",
        "restoreLastClosed",
        "addMark",
        "scrollToMark",
        "clearMark",
        "clearAllMarks",
        "searchWeb",
        "experimental.colorSelection",
        "unbound"
      ],
      "type": "string"
    },
    "FocusDirection": {
      "enum": [
        "left",
        "right",
        "up",
        "down",
        "previous",
        "nextInOrder",
        "previousInOrder",
        "first",
        "parent",
        "child"
      ],
      "type": "string"
    },
    "ScrollToMarkDirection": {
      "enum": [
        "previous",
        "next",
        "first",
        "last"
      ],
      "type": "string"
    },
    "ResizeDirection": {
      "enum": [
        "left",
        "right",
        "up",
        "down"
      ],
      "type": "string"
    },
    "MoveTabDirection": {
      "enum": [
        "forward",
        "backward"
      ],
      "type": "string"
    },
    "FindMatchDirection": {
      "enum": [
        "next",
        "prev"
      ],
      "type": "string"
    },
    "SplitDirection": {
      "enum": [
        "auto",
        "up",
        "right",
        "down",
        "left"
      ],
      "type": "string"
    },
    "CopyFormat": {
      "oneOf": [
        {
          "type": "boolean"
        },
        {
          "type": "array",
          "items": {
            "type": "string",
            "enum": [
              "html",
              "rtf"
            ]
          }
        },
        {
          "type": "string",
          "enum": [
            "html",
            "rtf",
            "all",
            "none"
          ]
        }
      ]
    },
    "AnchorKey": {
      "enum": [
        "ctrl",
        "alt",
        "shift"
      ],
      "type": "string"
    },
    "CommandPaletteLaunchMode": {
      "enum": [
        "action",
        "commandLine"
      ],
      "type": "string"
    },
    "ClearBufferType": {
      "enum": [
        "all",
        "screen",
        "scrollback"
      ],
      "type": "string"
    },
    "NewTerminalArgs": {
      "properties": {
        "commandline": {
          "description": "A commandline to use instead of the profile's",
          "type": "string"
        },
        "tabTitle": {
          "description": "An initial tabTitle to use instead of the profile's",
          "type": "string"
        },
        "startingDirectory": {
          "description": "A startingDirectory to use instead of the profile's",
          "type": "string"
        },
        "profile": {
          "description": "Either the GUID or name of a profile to use, instead of launching the default",
          "type": "string"
        },
        "index": {
          "type": "integer",
          "description": "The index of the profile in the new tab dropdown (starting at 0)"
        },
        "tabColor": {
          "$ref": "#/$defs/Color",
          "default": null,
          "description": "If provided, will set the tab's color to the given value"
        },
        "suppressApplicationTitle": {
          "type": "boolean",
          "default": false,
          "description": "When set to true, tabTitle overrides the default title of the tab and any title change messages from the application will be suppressed. When set to false, tabTitle behaves as normal"
        },
        "colorScheme": {
          "description": "The name of a color scheme to use, instead of the one specified by the profile",
          "type": "string"
        },
        "elevate": {
          "type": "boolean",
          "default": false,
          "description": "This will override the profile's `elevate` setting."
        }
      },
      "type": "object"
    },
    "NewTabMenuEntryType": {
      "enum": [
        "source",
        "profile",
        "folder",
        "separator",
        "remainingProfiles",
        "matchProfiles"
      ]
    },
    "NewTabMenuEntry": {
      "properties": {
        "type": {
          "description": "The type of menu entry",
          "$ref": "#/$defs/NewTabMenuEntryType"
        }
      },
      "required": [
        "type"
      ],
      "type": "object"
    },
    "FolderEntryInlining": {
      "enum": [
        "never",
        "auto"
      ]
    },
    "FolderEntry": {
      "description": "A folder entry in the new tab dropdown",
      "allOf": [
        {
          "$ref": "#/$defs/NewTabMenuEntry"
        },
        {
          "properties": {
            "type": {
              "type": "string",
              "const": "folder"
            },
            "name": {
              "type": "string",
              "default": "",
              "description": "The name of the folder to show in the menu"
            },
            "icon": {
              "$ref": "#/$defs/Icon"
            },
            "entries": {
              "type": "array",
              "description": "The entries to put inside this folder",
              "minItems": 1,
              "items": {
                "$ref": "#/$defs/NewTabMenuEntry"
              }
            },
            "inline": {
              "description": "When set to auto and the folder only has a single entry, the entry will show directly and no folder will be rendered",
              "default": "never",
              "$ref": "#/$defs/FolderEntryInlining"
            },
            "allowEmpty": {
              "description": "Whether to render a folder without entries, or to hide it",
              "default": "false",
              "type": "boolean"
            }
          }
        }
      ]
    },
    "SeparatorEntry": {
      "description": "A separator in the new tab dropdown",
      "allOf": [
        {
          "$ref": "#/$defs/NewTabMenuEntry"
        },
        {
          "properties": {
            "type": {
              "type": "string",
              "const": "separator"
            }
          }
        }
      ]
    },
    "ProfileEntry": {
      "description": "A profile in the new tab dropdown",
      "allOf": [
        {
          "$ref": "#/$defs/NewTabMenuEntry"
        },
        {
          "properties": {
            "type": {
              "type": "string",
              "const": "profile"
            },
            "profile": {
              "type": "string",
              "default": "",
              "description": "The name or GUID of the profile to show in this entry"
            }
          }
        }
      ]
    },
    "RemainingProfilesEntry": {
      "description": "The set of profiles that are not yet explicitly included in another entry, such as the profile or source entries. This entry can be used at most one time!",
      "allOf": [
        {
          "$ref": "#/$defs/NewTabMenuEntry"
        },
        {
          "properties": {
            "type": {
              "type": "string",
              "const": "remainingProfiles"
            }
          }
        }
      ]
    },
    "MatchProfilesEntry": {
      "description": "A set of profiles all matching the given name, source, or command line, to show in the new tab dropdown",
      "allOf": [
        {
          "$ref": "#/$defs/NewTabMenuEntry"
        },
        {
          "properties": {
            "type": {
              "type": "string",
              "const": "matchProfiles"
            },
            "name": {
              "type": "string",
              "default": "",
              "description": "The name of the profiles to match"
            },
            "source": {
              "type": "string",
              "default": "",
              "description": "The source of the profiles to match"
            },
            "commandline": {
              "type": "string",
              "default": "",
              "description": "The command line of the profiles to match"
            }
          }
        }
      ]
    },
    "SwitchToAdjacentTabArgs": {
      "oneOf": [
        {
          "type": "null"
        },
        {
          "enum": [
            "mru",
            "inOrder",
            "disabled"
          ],
          "type": "string"
        }
      ]
    },
    "ShortcutAction": {
      "properties": {
        "action": {
          "description": "The action to execute",
          "$ref": "#/$defs/ShortcutActionName"
        }
      },
      "required": [
        "action"
      ],
      "type": "object"
    },
    "AdjustFontSizeAction": {
      "description": "Arguments corresponding to an Adjust Font Size Action",
      "allOf": [
        {
          "$ref": "#/$defs/ShortcutAction"
        },
        {
          "properties": {
            "action": {
              "type": "string",
              "const": "adjustFontSize"
            },
            "delta": {
              "type": "integer",
              "default": 0,
              "description": "How much to change the current font point size"
            }
          }
        }
      ],
      "required": [
        "delta"
      ]
    },
    "CopyAction": {
      "description": "Arguments corresponding to a Copy Text Action",
      "allOf": [
        {
          "$ref": "#/$defs/ShortcutAction"
        },
        {
          "properties": {
            "action": {
              "type": "string",
              "const": "copy"
            },
            "singleLine": {
              "type": "boolean",
              "default": false,
              "description": "If true, the copied content will be copied as a single line (even if there are hard line breaks present in the text). If false, newlines persist from the selected text."
            },
            "dismissSelection": {
              "type": "boolean",
              "default": true,
              "description": "If false, the copied content will be copied and the selection will not be dismissed. If true, the selection will be dismissed."
            },
            "copyFormatting": {
              "default": null,
              "description": "When set to `true`, the color and font formatting of selected text is also copied to your clipboard. When set to `false`, only plain text is copied to your clipboard. An array of specific formats can also be used. Supported array values include `html` and `rtf`. Plain text is always copied. Not setting this value inherits the behavior of the `copyFormatting` global setting.",
              "oneOf": [
                {
                  "$ref": "#/$defs/CopyFormat"
                },
                {
                  "type": "null"
                }
              ]
            }
          }
        }
      ]
    },
    "NewTabAction": {
      "description": "Arguments corresponding to a New Tab Action",
      "allOf": [
        {
          "$ref": "#/$defs/ShortcutAction"
        },
        {
          "$ref": "#/$defs/NewTerminalArgs"
        },
        {
          "properties": {
            "action": {
              "type": "string",
              "const": "newTab"
            }
          }
        }
      ]
    },
    "SwitchToTabAction": {
      "description": "Arguments corresponding to a Switch To Tab Action",
      "allOf": [
        {
          "$ref": "#/$defs/ShortcutAction"
        },
        {
          "properties": {
            "action": {
              "type": "string",
              "const": "switchToTab"
            },
            "index": {
              "type": "integer",
              "default": 0,
              "description": "Which tab to switch to, with the first being 0"
            }
          }
        }
      ],
      "required": [
        "index"
      ]
    },
    "MovePaneAction": {
      "description": "Arguments corresponding to a Move Pane Action",
      "allOf": [
        {
          "$ref": "#/$defs/ShortcutAction"
        },
        {
          "properties": {
            "action": {
              "type": "string",
              "const": "movePane"
            },
            "index": {
              "type": "integer",
              "default": 0,
              "description": "Which tab to move the pane to, with the first being 0"
            }
          }
        }
      ],
      "required": [
        "index"
      ]
    },
    "MoveFocusAction": {
      "description": "Arguments corresponding to a Move Focus Action",
      "allOf": [
        {
          "$ref": "#/$defs/ShortcutAction"
        },
        {
          "properties": {
            "action": {
              "type": "string",
              "const": "moveFocus"
            },
            "direction": {
              "$ref": "#/$defs/FocusDirection",
              "default": "left",
              "description": "The direction to move focus in, between panes. Direction can be 'previous' to move to the most recently used pane, 'nextInOrder' or 'previousInOrder' to move to the next or previous pane, 'first' to focus the first pane, or 'parent' or 'child' to move up and down the tree."
            }
          }
        }
      ],
      "required": [
        "direction"
      ]
    },
    "SwapPaneAction": {
      "description": "Arguments corresponding to a Swap Pane Action",
      "allOf": [
        {
          "$ref": "#/$defs/ShortcutAction"
        },
        {
          "properties": {
            "action": {
              "type": "string",
              "const": "swapPane"
            },
            "direction": {
              "$ref": "#/$defs/FocusDirection",
              "default": "left",
              "description": "The direction to move the focus pane in, swapping panes. Direction can be 'previous' to swap with the most recently used pane, 'nextInOrder' or 'previousInOrder' to move to the next or previous pane, or 'first' to swap with the first pane."
            }
          }
        }
      ],
      "required": [
        "direction"
      ]
    },
    "ResizePaneAction": {
      "description": "Arguments corresponding to a Resize Pane Action",
      "allOf": [
        {
          "$ref": "#/$defs/ShortcutAction"
        },
        {
          "properties": {
            "action": {
              "type": "string",
              "const": "resizePane"
            },
            "direction": {
              "$ref": "#/$defs/ResizeDirection",
              "default": "left",
              "description": "The direction to move the pane separator in."
            }
          }
        }
      ],
      "required": [
        "direction"
      ]
    },
    "ScrollToMarkAction": {
      "description": "Arguments corresponding to a Scroll to Mark Action",
      "allOf": [
        {
          "$ref": "#/$defs/ShortcutAction"
        },
        {
          "properties": {
            "action": {
              "type": "string",
              "const": "scrollToMark"
            },
            "direction": {
              "$ref": "#/$defs/ScrollToMarkDirection",
              "default": "previous",
              "description": "The direction to scroll to a mark."
            }
          }
        }
      ],
      "required": [
        "direction"
      ]
    },
    "SendInputAction": {
      "description": "Arguments corresponding to a Send Input Action",
      "allOf": [
        {
          "$ref": "#/$defs/ShortcutAction"
        },
        {
          "properties": {
            "action": {
              "type": "string",
              "const": "sendInput"
            },
            "input": {
              "type": "string",
              "default": "",
              "description": "The text input to feed into the shell. ANSI escape sequences may be used. Escape codes like \\x1b must be written as \\u001b."
            }
          }
        }
      ],
      "required": [
        "input"
      ]
    },
    "SplitPaneAction": {
      "description": "Arguments corresponding to a Split Pane Action",
      "allOf": [
        {
          "$ref": "#/$defs/ShortcutAction"
        },
        {
          "$ref": "#/$defs/NewTerminalArgs"
        },
        {
          "properties": {
            "action": {
              "type": "string",
              "const": "splitPane"
            },
            "split": {
              "$ref": "#/$defs/SplitDirection",
              "default": "auto",
              "description": "The orientation to split the pane in. Possible values:\n -\"auto\" (splits pane based on remaining space)\n -\"up\" (think [-] and above)\n -\"down\" (think [-] and below)\n -\"left\" (think [|] and to the left)\n -\"right\"(think [|] and to the right)"
            },
            "splitMode": {
              "default": "duplicate",
              "description": "Control how the pane splits. Only accepts \"duplicate\" which will duplicate the focused pane's profile into a new pane."
            },
            "size": {
              "default": 0.5,
              "description": "Specify how large the new pane should be, as a fraction of the current pane's size. 1.0 would be 'all of the current pane', and 0.0 is 'None of the parent'. Accepts floating point values from 0-1 (default 0.5).",
              "maximum": 1,
              "minimum": 0,
              "type": "number"
            }
          }
        }
      ]
    },
    "ColorSelectionAction": {
      "description": "Arguments corresponding to a Color Selection Action",
      "allOf": [
        {
          "$ref": "#/$defs/ShortcutAction"
        },
        {
          "properties": {
            "action": {
              "type": "string",
              "const": "experimental.colorSelection"
            },
            "matchMode": {
              "type": "string",
              "default": "none",
              "description": "Specifies if only the selected text should be colored (0), or all instances of selected text (case-insensitive) (1).",
              "enum": [
                "none",
                "all"
              ]
            },
            "foreground": {
              "$ref": "#/$defs/ColorOrIndex",
              "type": "string",
              "default": "",
              "description": "The foreground color to use, as an RGB value (\"#rrggbb\"), or color index (\"iNN\"). If left unspecified it falls back to the default text foreground color."
            },
            "background": {
              "$ref": "#/$defs/ColorOrIndex",
              "type": "string",
              "default": "",
              "description": "The background color to use, as an RGB value (\"#rrggbb\"), or color index (\"iNN\"). If left unspecified it falls back to the default text background color."
            }
          }
        }
      ]
    },
    "OpenSettingsAction": {
      "description": "Arguments corresponding to a Open Settings Action",
      "allOf": [
        {
          "$ref": "#/$defs/ShortcutAction"
        },
        {
          "properties": {
            "action": {
              "type": "string",
              "const": "openSettings"
            },
            "target": {
              "type": "string",
              "default": "settingsUI",
              "description": "Opens Settings UI or settings file.",
              "enum": [
                "settingsFile",
                "defaultsFile",
                "allFiles",
                "settingsUI"
              ]
            }
          }
        }
      ]
    },
    "SetTabColorAction": {
      "description": "Arguments corresponding to a Set Tab Color Action",
      "allOf": [
        {
          "$ref": "#/$defs/ShortcutAction"
        },
        {
          "properties": {
            "action": {
              "type": "string",
              "const": "setTabColor"
            },
            "color": {
              "$ref": "#/$defs/Color",
              "default": null,
              "description": "If provided, will set the tab's color to the given value. If omitted, will reset the tab's color."
            }
          }
        }
      ]
    },
    "AddMarkAction": {
      "description": "Arguments corresponding to an Add Mark Action",
      "allOf": [
        {
          "$ref": "#/$defs/ShortcutAction"
        },
        {
          "properties": {
            "action": {
              "type": "string",
              "const": "addMark"
            },
            "color": {
              "$ref": "#/$defs/Color",
              "default": null,
              "description": "If provided, will set the mark's color to the given value."
            }
          }
        }
      ]
    },
    "SetColorSchemeAction": {
      "description": "Arguments corresponding to a Set Color Scheme Action",
      "allOf": [
        {
          "$ref": "#/$defs/ShortcutAction"
        },
        {
          "properties": {
            "action": {
              "type": "string",
              "const": "setColorScheme"
            },
            "colorScheme": {
              "type": "string",
              "default": "",
              "description": "the name of the scheme to apply to the active pane"
            }
          }
        }
      ],
      "required": [
        "colorScheme"
      ]
    },
    "SetFocusModeAction": {
      "description": "Arguments for a setFocusMode action",
      "allOf": [
        {
          "$ref": "#/$defs/ShortcutAction"
        },
        {
          "properties": {
            "action": {
              "type": "string",
              "const": "setFocusMode"
            },
            "isFocusMode": {
              "type": "boolean",
              "description": "whether focus mode is enabled"
            }
          }
        }
      ]
    },
    "SetFullScreenAction": {
      "description": "Arguments for a setFullScreen action",
      "allOf": [
        {
          "$ref": "#/$defs/ShortcutAction"
        },
        {
          "properties": {
            "action": {
              "type": "string",
              "const": "setFullScreen"
            },
            "isFullScreen": {
              "type": "boolean",
              "description": "whether the window should be full screen"
            }
          }
        }
      ]
    },
    "SetMaximizedAction": {
      "description": "Arguments for a setMaximized action",
      "allOf": [
        {
          "$ref": "#/$defs/ShortcutAction"
        },
        {
          "properties": {
            "action": {
              "type": "string",
              "const": "setMaximized"
            },
            "isMaximized": {
              "type": "boolean",
              "description": "whether the window should be maximized"
            }
          }
        }
      ]
    },
    "WtAction": {
      "description": "Arguments corresponding to a wt Action",
      "allOf": [
        {
          "$ref": "#/$defs/ShortcutAction"
        },
        {
          "properties": {
            "action": {
              "type": "string",
              "const": "wt"
            },
            "commandline": {
              "type": "string",
              "default": "",
              "description": "a `wt` commandline to run in the current window"
            }
          }
        }
      ],
      "required": [
        "commandline"
      ]
    },
    "CloseOtherTabsAction": {
      "description": "Arguments for a closeOtherTabs action",
      "allOf": [
        {
          "$ref": "#/$defs/ShortcutAction"
        },
        {
          "properties": {
            "action": {
              "type": "string",
              "const": "closeOtherTabs"
            },
            "index": {
              "oneOf": [
                {
                  "type": "integer"
                },
                {
                  "type": "null"
                }
              ],
              "default": null,
              "description": "Close the tabs other than the one at this index. If no index is provided, use the focused tab's index."
            }
          }
        }
      ]
    },
    "CloseTabsAfterAction": {
      "description": "Arguments for a closeTabsAfter action",
      "allOf": [
        {
          "$ref": "#/$defs/ShortcutAction"
        },
        {
          "properties": {
            "action": {
              "type": "string",
              "const": "closeTabsAfter"
            },
            "index": {
              "oneOf": [
                {
                  "type": "integer"
                },
                {
                  "type": "null"
                }
              ],
              "default": null,
              "description": "Close the tabs following the tab at this index. If no index is provided, use the focused tab's index."
            }
          }
        }
      ]
    },
    "CloseTabAction": {
      "description": "Arguments for a closeTab action",
      "allOf": [
        {
          "$ref": "#/$defs/ShortcutAction"
        },
        {
          "properties": {
            "action": {
              "type": "string",
              "const": "closeTab"
            },
            "index": {
              "oneOf": [
                {
                  "type": "integer"
                },
                {
                  "type": "null"
                }
              ],
              "default": null,
              "description": "Close the tab at this index. If no index is provided, use the focused tab's index."
            }
          }
        }
      ]
    },
    "ScrollUpAction": {
      "description": "Arguments for a scrollUp action",
      "allOf": [
        {
          "$ref": "#/$defs/ShortcutAction"
        },
        {
          "properties": {
            "action": {
              "type": "string",
              "const": "scrollUp"
            },
            "rowsToScroll": {
              "type": [
                "integer",
                "null"
              ],
              "default": null,
              "description": "Scroll up rowsToScroll lines. If no value is provided, use the system-level defaults."
            }
          }
        }
      ]
    },
    "ScrollDownAction": {
      "description": "Arguments for a scrollDown action",
      "allOf": [
        {
          "$ref": "#/$defs/ShortcutAction"
        },
        {
          "properties": {
            "action": {
              "type": "string",
              "const": "scrollDown"
            },
            "rowsToScroll": {
              "type": [
                "integer",
                "null"
              ],
              "default": null,
              "description": "Scroll down rowsToScroll lines. If no value is provided, use the system-level defaults."
            }
          }
        }
      ]
    },
    "MoveTabAction": {
      "description": "Arguments for moving a tab",
      "allOf": [
        {
          "$ref": "#/$defs/ShortcutAction"
        },
        {
          "properties": {
            "action": {
              "type": "string",
              "const": "moveTab"
            },
            "direction": {
              "$ref": "#/$defs/MoveTabDirection",
              "description": "The direction to move the tab"
            }
          }
        }
      ],
      "required": [
        "direction"
      ]
    },
    "MultipleActionsAction": {
      "description": "Arguments for the multiple actions command",
      "allOf": [
        {
          "$ref": "#/$defs/ShortcutAction"
        },
        {
          "properties": {
            "action": {
              "type": "string",
              "const": "multipleActions"
            },
            "actions": {
              "$ref": "#/$defs/ShortcutAction",
              "type": "array",
              "minItems": 1,
              "description": "A list of other actions."
            }
          }
        }
      ],
      "required": [
        "actions"
      ]
    },
    "CommandPaletteAction": {
      "description": "Arguments for a commandPalette action",
      "allOf": [
        {
          "$ref": "#/$defs/ShortcutAction"
        },
        {
          "properties": {
            "action": {
              "type": "string",
              "const": "commandPalette"
            },
            "launchMode": {
              "$ref": "#/$defs/CommandPaletteLaunchMode",
              "default": "action",
              "description": "Toggle command palette in either action or command line mode. If no value is provided, the palette will launch in action mode."
            }
          }
        }
      ]
    },
    "FindMatchAction": {
      "description": "Arguments corresponding to a Find Match Action",
      "allOf": [
        {
          "$ref": "#/$defs/ShortcutAction"
        },
        {
          "properties": {
            "action": {
              "type": "string",
              "const": "findMatch"
            },
            "direction": {
              "$ref": "#/$defs/FindMatchDirection",
              "default": "prev",
              "description": "The direction to search in. \"prev\" will search upwards in the buffer, and \"next\" will search downwards."
            }
          }
        }
      ],
      "required": [
        "direction"
      ]
    },
    "NewWindowAction": {
      "description": "Arguments corresponding to a New Window Action",
      "allOf": [
        {
          "$ref": "#/$defs/ShortcutAction"
        },
        {
          "$ref": "#/$defs/NewTerminalArgs"
        },
        {
          "properties": {
            "action": {
              "type": "string",
              "const": "newWindow"
            }
          }
        }
      ]
    },
    "PrevTabAction": {
      "description": "Arguments corresponding to a Previous Tab Action",
      "allOf": [
        {
          "$ref": "#/$defs/ShortcutAction"
        },
        {
          "properties": {
            "action": {
              "type": "string",
              "const": "prevTab"
            },
            "tabSwitcherMode": {
              "$ref": "#/$defs/SwitchToAdjacentTabArgs",
              "default": null,
              "description": "Move to the previous tab using \"tabSwitcherMode\". If no mode is provided, use the one globally defined one."
            }
          }
        }
      ]
    },
    "NextTabAction": {
      "description": "Arguments corresponding to a Next Tab Action",
      "allOf": [
        {
          "$ref": "#/$defs/ShortcutAction"
        },
        {
          "properties": {
            "action": {
              "type": "string",
              "const": "nextTab"
            },
            "tabSwitcherMode": {
              "$ref": "#/$defs/SwitchToAdjacentTabArgs",
              "default": null,
              "description": "Move to the next tab using \"tabSwitcherMode\". If no mode is provided, use the one globally defined one."
            }
          }
        }
      ]
    },
    "RenameTabAction": {
      "description": "Arguments corresponding to a renameTab Action",
      "allOf": [
        {
          "$ref": "#/$defs/ShortcutAction"
        },
        {
          "properties": {
            "action": {
              "type": "string",
              "const": "renameTab"
            },
            "title": {
              "type": "string",
              "default": "",
              "description": "A title to assign to the tab. If omitted or null, this action will restore the tab's title to the original value."
            }
          }
        }
      ]
    },
    "RenameWindowAction": {
      "description": "Arguments corresponding to a renameWindow Action",
      "allOf": [
        {
          "$ref": "#/$defs/ShortcutAction"
        },
        {
          "properties": {
            "action": {
              "type": "string",
              "const": "renameWindow"
            },
            "name": {
              "type": "string",
              "default": "",
              "description": "A name to assign to the window."
            }
          }
        }
      ]
    },
    "FocusPaneAction": {
      "description": "Arguments corresponding to a focusPane Action",
      "allOf": [
        {
          "$ref": "#/$defs/ShortcutAction"
        },
        {
          "properties": {
            "action": {
              "type": "string",
              "const": "focusPane"
            },
            "id": {
              "type": "integer",
              "minimum": 0,
              "default": 0,
              "description": "The ID of the pane to focus"
            }
          }
        }
      ]
    },
    "ClearBufferAction": {
      "description": "Arguments corresponding to a clearBuffer Action",
      "allOf": [
        {
          "$ref": "#/$defs/ShortcutAction"
        },
        {
          "properties": {
            "action": {
              "type": "string",
              "const": "clearBuffer"
            },
            "clear": {
              "$ref": "#/$defs/ClearBufferType",
              "default": "all",
              "description": "What to clear. Accepts one of `screen`, `scrollback` or `all` (for both)."
            }
          }
        }
      ]
    },
    "ExportBufferAction": {
      "description": "Arguments corresponding to a exportBuffer Action",
      "allOf": [
        {
          "$ref": "#/$defs/ShortcutAction"
        },
        {
          "properties": {
            "action": {
              "type": "string",
              "const": "exportBuffer"
            },
            "path": {
              "type": "string",
              "default": "",
              "description": "The path to export the text buffer to. If left blank, the Terminal will open a file picker to choose the path."
            }
          }
        }
      ]
    },
    "GlobalSummonAction": {
      "description": "This is a special action that works globally in the OS, rather than only in the context of the terminal window. When pressed, this action will summon the terminal window.",
      "allOf": [
        {
          "$ref": "#/$defs/ShortcutAction"
        },
        {
          "properties": {
            "action": {
              "type": "string",
              "const": "globalSummon"
            },
            "desktop": {
              "type": "string",
              "default": "toCurrent",
              "description": "This controls how the terminal should interact with virtual desktops.\n- \"any\": Leave the window on whichever desktop it's already on - will switch to that desktop as the window is activated.\n- \"toCurrent\" (default): Move the window to the current virtual desktop.\n- \"onCurrent\": Only summon the window if it's already on the current virtual desktop. ",
              "enum": [
                "any",
                "toCurrent",
                "onCurrent"
              ]
            },
            "monitor": {
              "type": "string",
              "default": "toMouse",
              "description": "This controls the monitor that the window will be summoned from/to.\n- \"any\": Summon the most recently used window, regardless of which monitor it's currently on.\n- \"toCurrent\": Summon the most recently used window to the monitor with the current foreground window.\n- \"toMouse\" (default): Summon the most recently used window to the monitor where the mouse cursor is.",
              "enum": [
                "any",
                "toCurrent",
                "toMouse"
              ]
            },
            "name": {
              "type": "string",
              "description": "When provided, summon the window whose name or ID matches the given name value. If no such window exists, then create a new window with that name."
            },
            "dropdownDuration": {
              "type": "integer",
              "minimum": 0,
              "default": 0,
              "description": "When provided with a positive number, \"slide\" the window in from the top of the screen using an animation that lasts dropdownDuration milliseconds."
            },
            "toggleVisibility": {
              "type": "boolean",
              "default": true,
              "description": "When true, pressing the assigned keys for this action will dismiss (minimize) the window when the window is currently the foreground window."
            }
          }
        }
      ]
    },
    "QuakeModeAction": {
      "description": "This action is a special variation of the globalSummon action. It specifically summons a window called \"_quake\". If you would like to change the behavior of the quakeMode action, we recommended creating a new globalSummon entry.",
      "allOf": [
        {
          "$ref": "#/$defs/ShortcutAction"
        },
        {
          "properties": {
            "action": {
              "type": "string",
              "const": "quakeMode"
            }
          }
        }
      ]
    },
    "SearchWebAction": {
      "description": "Search the web for selected text",
      "allOf": [
        {
          "$ref": "#/$defs/ShortcutAction"
        },
        {
          "properties": {
            "action": {
              "type": "string",
              "const": "searchWeb"
            },
            "queryUrl": {
              "type": "string",
              "description": "URL of the web page to launch, %s is replaced with the selected text"
            }
          }
        }
      ],
      "required": [
        "queryUrl"
      ]
    },
    "AdjustOpacityAction": {
      "description": "Changes the opacity of the active Terminal window. If `relative` is specified, then this action will increase/decrease relative to the current opacity.",
      "allOf": [
        {
          "$ref": "#/$defs/ShortcutAction"
        },
        {
          "properties": {
            "action": {
              "type": "string",
              "const": "adjustOpacity"
            },
            "opacity": {
              "type": "integer",
              "minimum": -100,
              "maximum": 100,
              "default": 0,
              "description": "How opaque the terminal should become or how much the opacity should be changed by, depending on the value of `relative`"
            },
            "relative": {
              "type": "boolean",
              "default": true,
              "description": "If true, then adjust the current opacity by the given `opacity` parameter, additively. If false, set the opacity to exactly that value."
            }
          }
        }
      ]
    },
    "ShowCloseButton": {
      "enum": [
        "always",
        "hover",
        "never",
        "activeOnly"
      ],
      "type": "string"
    },
    "ThemeColor": {
      "description": "A special kind of color for use in themes. Can be an #rrggbb color, #rrggbbaa color, or a special value. 'accent' is evaluated as the user's selected Accent color in the OS, and 'terminalBackground' will be evaluated as the background color of the active terminal pane.",
      "oneOf": [
        {
          "pattern": "^#[A-Fa-f0-9]{3}(?:[A-Fa-f0-9]{3}(?:[A-Fa-f0-9]{2})?)?$",
          "type": "string",
          "format": "color",
          "default": "#000000ff"
        },
        {
          "const": "accent",
          "type": "string"
        },
        {
          "const": "terminalBackground",
          "type": "string"
        },
        {
          "type": "null"
        }
      ]
    },
    "TabTheme": {
      "additionalProperties": false,
      "description": "A set of properties for customizing the appearance of the tabs",
      "properties": {
        "background": {
          "description": "The color of a tab when it is the active tab",
          "$ref": "#/$defs/ThemeColor"
        },
        "unfocusedBackground": {
          "description": "The color of a tab when it is not the active tab",
          "$ref": "#/$defs/ThemeColor"
        },
        "showCloseButton": {
          "description": "Controls the visibility of the close button on the tab",
          "$ref": "#/$defs/ShowCloseButton"
        }
      }
    },
    "TabRowTheme": {
      "additionalProperties": false,
      "description": "A set of properties for customizing the appearance of the tab row",
      "properties": {
        "background": {
          "description": "The color of the tab row when the window is the foreground window.",
          "$ref": "#/$defs/ThemeColor"
        },
        "unfocusedBackground": {
          "description": "The color of the tab row when the window is inactive",
          "$ref": "#/$defs/ThemeColor"
        }
      }
    },
    "WindowTheme": {
      "additionalProperties": false,
      "description": "A set of properties for customizing the appearance of the window itself",
      "properties": {
        "applicationTheme": {
          "description": "Which UI theme the Terminal should use for controls",
          "enum": [ "light", "dark", "system" ],
          "type": "string"
        },
        "useMica": {
          "description": "True if the Terminal should use a Mica backdrop for the window. This will apply underneath all controls (including the terminal panes and the titlebar)",
          "type": "boolean",
          "default": false
        },
        "experimental.rainbowFrame": {
          "description": "When enabled, the frame of the window will cycle through all the colors. Enabling this will override the `frame` and `unfocusedFrame` settings.",
          "type": "boolean",
          "default": false
        },
        "frame": {
          "description": "The color of the window frame when the window is inactive. This only works on Windows 11",
          "$ref": "#/$defs/ThemeColor"
        },
        "unfocusedFrame": {
          "description": "The color of the window frame when the window is inactive. This only works on Windows 11",
          "$ref": "#/$defs/ThemeColor"
        }
      }
    },
    "Theme": {
      "additionalProperties": false,
      "description": "A set of properties for customizing the appearance of the window. This controls things like the titlebar, the tabs, the application theme.",
      "properties": {
        "name": {
          "type": "string",
          "description": "The name of the theme. This will be displayed in the settings UI.",
          "not": {
            "enum": [ "light", "dark", "system" ]
          }
        },
        "tab": {
          "$ref": "#/$defs/TabTheme"
        },
        "tabRow": {
          "$ref": "#/$defs/TabRowTheme"
        },
        "window": {
          "$ref": "#/$defs/WindowTheme"
        }
      }
    },
    "ThemePair": {
      "additionalProperties": false,
      "description": "A pair of Theme names, to allow the Terminal to switch theme based on the OS theme",
      "properties": {
        "light": {
          "type": "string",
          "description": "The name of the theme to use when the OS is in Light theme",
          "default": "light"
        },
        "dark": {
          "type": "string",
          "description": "The name of the theme to use when the OS is in Dark theme",
          "default": "dark"
        }
      }
    },
    "NewTabMenu": {
      "description": "Defines the order and structure of the 'new tab' menu. It can consist of e.g. profiles, folders, and separators.",
      "type": "array",
      "items": {
        "oneOf": [
          {
            "$ref": "#/$defs/FolderEntry"
          },
          {
            "$ref": "#/$defs/SeparatorEntry"
          },
          {
            "$ref": "#/$defs/ProfileEntry"
          },
          {
            "$ref": "#/$defs/MatchProfilesEntry"
          },
          {
            "$ref": "#/$defs/RemainingProfilesEntry"
          }
        ]
      }
    },
    "Keybinding": {
      "additionalProperties": false,
      "properties": {
        "command": {
          "description": "The action executed when the associated key bindings are pressed.",
          "oneOf": [
            {
              "$ref": "#/$defs/AdjustFontSizeAction"
            },
            {
              "$ref": "#/$defs/CopyAction"
            },
            {
              "$ref": "#/$defs/ShortcutActionName"
            },
            {
              "$ref": "#/$defs/NewTabAction"
            },
            {
              "$ref": "#/$defs/SwitchToTabAction"
            },
            {
              "$ref": "#/$defs/MoveFocusAction"
            },
            {
              "$ref": "#/$defs/MovePaneAction"
            },
            {
              "$ref": "#/$defs/SwapPaneAction"
            },
            {
              "$ref": "#/$defs/ResizePaneAction"
            },
            {
              "$ref": "#/$defs/SendInputAction"
            },
            {
              "$ref": "#/$defs/SplitPaneAction"
            },
            {
              "$ref": "#/$defs/OpenSettingsAction"
            },
            {
              "$ref": "#/$defs/SetTabColorAction"
            },
            {
              "$ref": "#/$defs/SetColorSchemeAction"
            },
            {
              "$ref": "#/$defs/WtAction"
            },
            {
              "$ref": "#/$defs/CloseOtherTabsAction"
            },
            {
              "$ref": "#/$defs/CloseTabsAfterAction"
            },
            {
              "$ref": "#/$defs/CloseTabAction"
            },
            {
              "$ref": "#/$defs/ScrollUpAction"
            },
            {
              "$ref": "#/$defs/ScrollDownAction"
            },
            {
              "$ref": "#/$defs/MoveTabAction"
            },
            {
              "$ref": "#/$defs/MultipleActionsAction"
            },
            {
              "$ref": "#/$defs/CommandPaletteAction"
            },
            {
              "$ref": "#/$defs/FindMatchAction"
            },
            {
              "$ref": "#/$defs/NewWindowAction"
            },
            {
              "$ref": "#/$defs/NextTabAction"
            },
            {
              "$ref": "#/$defs/PrevTabAction"
            },
            {
              "$ref": "#/$defs/RenameTabAction"
            },
            {
              "$ref": "#/$defs/RenameWindowAction"
            },
            {
              "$ref": "#/$defs/FocusPaneAction"
            },
            {
              "$ref": "#/$defs/ExportBufferAction"
            },
            {
              "$ref": "#/$defs/ClearBufferAction"
            },
            {
              "$ref": "#/$defs/GlobalSummonAction"
            },
            {
              "$ref": "#/$defs/QuakeModeAction"
            },
            {
              "$ref": "#/$defs/AdjustOpacityAction"
            },
            {
              "$ref": "#/$defs/ColorSelectionAction"
            },
            {
              "$ref": "#/$defs/SearchWebAction"
            },
            {
              "type": "null"
            }
          ]
        },
        "keys": {
          "description": "Defines the key combinations used to call the command. It must be composed of...\n -any number of modifiers (ctrl/alt/shift)\n -a non-modifier key",
          "oneOf": [
            {
              "$ref": "#/$defs/KeyChordSegment"
            },
            {
              "items": {
                "$ref": "#/$defs/KeyChordSegment"
              },
              "minItems": 1,
              "type": "array"
            }
          ]
        },
        "icon": {
          "$ref": "#/$defs/Icon"
        },
        "name": {
          "description": "The name that will appear in the command palette. If one isn't provided, the terminal will attempt to automatically generate a name.\nIf name is a string, it will be the name of the command.\nIf name is a object, the key property of the object will be used to lookup a localized string resource for the command",
          "properties": {
            "key": {
              "type": "string"
            }
          },
          "type": [
            "string",
            "object",
            "null"
          ]
        },
        "iterateOn": {
          "type": "string",
          "description": "Used to create iterable commands based on other objects in your settings. Possible values:\n- \"profiles\" \n- \"schemes\"",
          "enum": [
            "profiles",
            "schemes"
          ]
        },
        "commands": {
          "description": "List of commands to execute",
          "items": {
            "$ref": "#/$defs/Keybinding/properties/command"
          },
          "minItems": 1,
          "type": "array"
        }
      },
      "anyOf": [
        {
          "required": [
            "name",
            "commands"
          ]
        },
        {
          "required": [
            "command"
          ]
        }
      ],
      "type": "object"
    },
    "Globals": {
      "additionalProperties": true,
      "description": "Properties that affect the entire window, regardless of the profile settings.",
      "properties": {
        "alwaysOnTop": {
          "default": false,
          "description": "When set to true, the window is created on top of all other windows. If multiple windows are all \"always on top\", the most recently focused one will be the topmost",
          "type": "boolean"
        },
        "alwaysShowTabs": {
          "default": true,
          "description": "When set to true, tabs are always displayed. When set to false and \"showTabsInTitlebar\" is set to false, tabs only appear after opening a new tab.",
          "type": "boolean"
        },
        "centerOnLaunch": {
          "default": false,
          "description": "When set to `true`, the terminal window will auto-center itself on the display it opens on. The terminal will use the \"initialPosition\" to determine which display to open on.",
          "type": "boolean"
        },
        "inputServiceWarning": {
          "default": true,
          "description": "Warning if 'Touch Keyboard and Handwriting Panel Service' is disabled.",
          "type": "boolean"
        },
        "copyOnSelect": {
          "default": false,
          "description": "When set to true, a selection is immediately copied to your clipboard upon creation. When set to false, the selection persists and awaits further action.",
          "type": "boolean"
        },
        "focusFollowMouse": {
          "default": false,
          "description": "When set to true, the terminal will focus the pane on mouse hover.",
          "type": "boolean"
        },
        "compatibility.isolatedMode": {
          "default": false,
          "description": "When set to true, Terminal windows will not be able to interact with each other (including global hotkeys, tab drag/drop, running commandlines in existing windows, etc.). This is a compatibility escape hatch for users who are running into certain windowing issues.",
          "type": "boolean"
        },
        "copyFormatting": {
          "default": true,
          "description": "When set to `true`, the color and font formatting of selected text is also copied to your clipboard. When set to `false`, only plain text is copied to your clipboard. An array of specific formats can also be used. Supported array values include `html` and `rtf`. Plain text is always copied.",
          "$ref": "#/$defs/CopyFormat"
        },
        "trimBlockSelection": {
          "default": true,
          "description": "When set to true, trailing white-spaces will be removed from text in rectangular (block) selection while copied to your clipboard. When set to false, the white-spaces will be preserved.",
          "type": "boolean"
        },
        "trimPaste": {
          "default": true,
          "description": "When enabled, the Terminal will automatically trim trailing whitespace characters when pasting text",
          "type": "boolean"
        },
        "experimental.detectURLs": {
          "default": true,
          "description": "When set to true, URLs will be detected by the Terminal. This will cause URLs to underline on hover and be clickable by pressing Ctrl.",
          "type": "boolean"
        },
        "experimental.enableColorSelection": {
          "default": false,
          "description": "When set to true, adds preset \"Color Selection\" actions (keybindings) to allow colorizing selected text via keystroke, similar to the legacy conhost EnableColorSelection feature (such as alt+6 to color the selection red).",
          "type": "boolean"
        },
        "disableAnimations": {
          "default": false,
          "description": "When set to `true`, visual animations will be disabled across the application.",
          "type": "boolean"
        },
        "largePasteWarning": {
          "default": true,
          "description": "When set to true, trying to paste text with more than 5 KiB of characters will display a warning asking you whether to continue or not with the paste.",
          "type": "boolean"
        },
        "multiLinePasteWarning": {
          "default": true,
          "description": "When set to true, trying to paste text with a \"new line\" character will display a warning asking you whether to continue or not with the paste.",
          "type": "boolean"
        },
        "defaultProfile": {
          "description": "Sets the default profile. Opens by clicking the \"+\" icon or typing the key binding assigned to \"newTab\".",
          "type": "string"
        },
        "startupActions": {
          "description": "Sets the list of actions to apply if no command line is provided. Uses the same format as command line arguments",
          "type": "string"
        },
        "disabledProfileSources": {
          "description": "Disables all the dynamic profile generators in this list, preventing them from adding their profiles to the list of profiles on startup.",
          "items": {
            "$ref": "#/$defs/DynamicProfileSource"
          },
          "type": "array"
        },
        "experimental.rendering.forceFullRepaint": {
          "description": "When set to true, we will redraw the entire screen each frame. When set to false, we will render only the updates to the screen between frames.",
          "type": "boolean"
        },
        "experimental.rendering.software": {
          "description": "When set to true, we will use the software renderer (a.k.a. WARP) instead of the hardware one.",
          "type": "boolean"
        },
        "experimental.input.forceVT": {
          "description": "Force the terminal to use the legacy input encoding. Certain keys in some applications may stop working when enabling this setting.",
          "type": "boolean"
        },
        "experimental.useBackgroundImageForWindow": {
          "default": false,
          "description": "When set to true, the background image for the currently focused profile is expanded to encompass the entire window, beneath other panes.",
          "type": "boolean"
        },
        "compatibility.reloadEnvironmentVariables": {
          "default": true,
          "description": "When set to true, when opening a new tab or pane it will get reloaded environment variables.",
          "type": "boolean"
        },
        "initialCols": {
          "default": 120,
          "description": "The number of columns displayed in the window upon first load. If \"launchMode\" is set to \"maximized\" (or \"maximizedFocus\"), this property is ignored.",
          "maximum": 999,
          "minimum": 1,
          "type": "integer"
        },
        "initialPosition": {
          "$ref": "#/$defs/Coordinates",
          "description": "The position of the top left corner of the window upon first load. On a system with multiple displays, these coordinates are relative to the top left of the primary display. If \"launchMode\" is set to \"maximized\" (or \"maximizedFocus\"), the window will be maximized on the monitor specified by those coordinates."
        },
        "initialRows": {
          "default": 30,
          "description": "The number of rows displayed in the window upon first load. If \"launchMode\" is set to \"maximized\" (or \"maximizedFocus\"), this property is ignored.",
          "maximum": 999,
          "minimum": 1,
          "type": "integer"
        },
        "startOnUserLogin": {
          "default": false,
          "description": "When set to true, this enables the launch of Terminal at startup. Setting this to false will disable the startup task entry. If the Terminal startup task entry is disabled either by org policy or by user action this setting will have no effect.",
          "type": "boolean"
        },
        "firstWindowPreference": {
          "default": "defaultProfile",
          "description": "Defines what behavior the terminal takes when it starts. \"defaultProfile\" will have the terminal launch with one tab of the default profile, and \"persistedWindowLayout\" will cause the terminal to save its layout on close and reload it on open.",
          "enum": [
            "defaultProfile",
            "persistedWindowLayout"
          ],
          "type": "string"
        },
        "launchMode": {
          "default": "default",
          "description": "Defines whether the terminal will launch as maximized, full screen, or in a window. Setting this to \"focus\" is equivalent to launching the terminal in the \"default\" mode, but with the focus mode enabled. Similar, setting this to \"maximizedFocus\" will result in launching the terminal in a maximized window with the focus mode enabled.",
          "enum": [
            "fullscreen",
            "maximized",
            "default",
            "focus",
            "maximizedFocus"
          ],
          "type": "string"
        },
        "rowsToScroll": {
          "default": "system",
          "description": "This parameter once allowed you to override the systemwide \"choose how many lines to scroll at one time\" setting. It no longer does so. However, you can customize the number of lines to scroll in \"scrollUp\" and \"scrollDown\" bindings.",
          "maximum": 999,
          "minimum": 0,
          "type": [
            "integer",
            "string"
          ],
          "deprecated": true
        },
        "minimizeToNotificationArea": {
          "default": false,
          "description": "When set to true, minimizing a Terminal window will no longer appear in the taskbar. Instead, a Terminal icon will appear in the notification area through which the user can access their windows.",
          "type": "boolean"
        },
        "alwaysShowNotificationIcon": {
          "default": false,
          "description": "When set to true, the Terminal's notification icon will always be shown in the notification area.",
          "type": "boolean"
        },
        "showAdminShield": {
          "default": true,
          "description": "When set to true, the Terminal's tab row will display a shield icon when the Terminal is running with administrator privileges",
          "type": "boolean"
        },
        "useAcrylicInTabRow": {
          "default": false,
          "description": "When set to true, the tab row will have an acrylic material background with 50% opacity.",
          "type": "boolean"
        },
        "actions": {
          "description": "Properties are specific to each custom action.",
          "items": {
            "$ref": "#/$defs/Keybinding"
          },
          "type": "array"
        },
        "keybindings": {
          "description": "[deprecated] Use actions instead.",
          "deprecated": true,
          "items": {
            "$ref": "#/$defs/Keybinding"
          },
          "type": "array"
        },
        "newTabMenu": {
          "$ref": "#/$defs/NewTabMenu"
        },
        "language": {
          "default": "",
          "description": "Sets an override for the app's preferred language, expressed as a BCP-47 language tag like en-US.",
          "type": "string"
        },
        "theme": {
          "default": "dark",
          "description": "Sets the theme of the application. This value should be the name of one of the themes defined in `themes`. The Terminal also includes the themes `dark`, `light`, and `system`.",
          "oneOf": [
            {
              "type": "string"
            },
            {
              "$ref": "#/$defs/ThemePair"
            }
          ]
        },
        "themes": {
          "description": "The list of available themes",
          "items": {
            "$ref": "#/$defs/Theme"
          },
          "type": "array"
        },
        "showTabsInTitlebar": {
          "default": true,
          "description": "When set to true, the tabs are moved into the titlebar and the titlebar disappears. When set to false, the titlebar sits above the tabs.",
          "type": "boolean"
        },
        "showTerminalTitleInTitlebar": {
          "default": true,
          "description": "When set to true, titlebar displays the title of the selected tab. When set to false, titlebar displays \"Windows Terminal\".",
          "type": "boolean"
        },
        "snapToGridOnResize": {
          "default": false,
          "description": "When set to true, the window will snap to the nearest character boundary on resize. When false, the window will resize smoothly",
          "type": "boolean"
        },
        "tabWidthMode": {
          "default": "equal",
          "description": "Sets the width of the tabs. Possible values include:\n -\"equal\" sizes each tab to the same width\n -\"titleLength\" sizes each tab to the length of its title\n -\"compact\" sizes each tab to the length of its title when focused, and shrinks to the size of only the icon when the tab is unfocused.",
          "enum": [
            "compact",
            "equal",
            "titleLength"
          ],
          "type": "string"
        },
        "wordDelimiters": {
          "default": " ./\\()\"'-:,.;<>~!@#$%^&*|+=[]{}~?│",
          "description": "Determines the delimiters used in a double click selection.",
          "type": "string"
        },
        "confirmCloseAllTabs": {
          "default": true,
          "description": "When set to \"true\" closing a window with multiple tabs open will require confirmation.  When set to \"false\", the confirmation dialog will not appear.",
          "type": "boolean"
        },
<<<<<<< HEAD
        "useTabSwitcher": {
          "default": true,
          "description": "Deprecated. Please use \"tabSwitcherMode\" instead.",
          "oneOf": [
            {
              "type": "boolean"
            },
            {
              "enum": [
                "mru",
                "inOrder",
                "disabled"
              ],
              "type": "string"
            }
          ],
          "deprecated": true
        },
        "tabSwitcherMode": {
          "default": "inOrder",
          "description": "When set to \"true\" or \"mru\", the \"nextTab\" and \"prevTab\" commands will use the tab switcher UI, with most-recently-used ordering. When set to \"inOrder\", these actions will switch tabs in their current ordering. Set to \"false\" to disable the tab switcher.",
          "oneOf": [
            {
              "type": "boolean"
            },
            {
              "enum": [
                "mru",
                "inOrder",
                "disabled"
              ],
              "type": "string"
            }
          ]
        },
        "windowingBehavior": {
          "default": "useNew",
          "description": "Controls how new terminal instances attach to existing windows. \"useNew\" will always create a new window. \"useExisting\" will create new tabs in the most recently used window on this virtual desktop, and \"useAnyExisting\" will create tabs in the most recent window on any desktop.",
          "enum": [
            "useNew",
            "useExisting",
            "useAnyExisting"
          ],
          "type": "string"
        },
        "newTabPosition": {
          "default": "afterLastTab",
          "description": "Position of newly created tabs. Possible values are \"afterLastTab\" and \"afterCurrentTab\".",
          "enum": [
            "afterLastTab",
            "afterCurrentTab"
          ],
          "type": "string"
        },
        "autoHideWindow": {
          "default": false,
          "description": "If enabled, Terminal window will be hidden as soon as it loses focus.",
=======
        "confirmCloseWindow": {
          "default": false,
          "description": "When set to \"true\" closing a window will require confirmation. When set to \"false\", the confirmation dialog will not appear.",
>>>>>>> b5a2e30e
          "type": "boolean"
        }
      },
      "required": [
        "defaultProfile"
      ],
      "type": "object"
    },
    "Profile": {
      "description": "Properties specific to a unique profile.",
      "additionalProperties": false,
      "properties": {
        "acrylicOpacity": {
          "default": 0.5,
          "description": "[deprecated] Please use `opacity` instead.",
          "deprecated": true,
          "maximum": 1,
          "minimum": 0,
          "type": "number"
        },
        "antialiasingMode": {
          "default": "grayscale",
          "description": "Controls how text is antialiased in the renderer. Possible values are \"grayscale\", \"cleartype\" and \"aliased\". Note that changing this setting will require starting a new terminal instance.",
          "enum": [
            "grayscale",
            "cleartype",
            "aliased"
          ],
          "type": "string"
        },
        "background": {
          "$ref": "#/$defs/Color",
          "default": "#0c0c0c",
          "description": "Sets the background color of the text. Overrides \"background\" from the color scheme. Uses hex color format: \"#rrggbb\".",
          "type": [
            "string",
            "null"
          ]
        },
        "unfocusedAppearance": {
          "$ref": "#/$defs/AppearanceConfig",
          "description": "Sets the appearance of the terminal when it is unfocused.",
          "type": [
            "object",
            "null"
          ]
        },
        "font": {
          "$ref": "#/$defs/FontConfig",
          "description": "Sets the font options of the terminal.",
          "type": [
            "object",
            "null"
          ]
        },
        "backgroundImage": {
          "description": "Sets the file location of the image to draw over the window background.",
          "oneOf": [
            {
              "type": [
                "string",
                "null"
              ]
            },
            {
              "enum": [
                "desktopWallpaper"
              ]
            }
          ],
          "type": [
            "string",
            "null"
          ]
        },
        "backgroundImageAlignment": {
          "default": "center",
          "enum": [
            "bottom",
            "bottomLeft",
            "bottomRight",
            "center",
            "left",
            "right",
            "top",
            "topLeft",
            "topRight"
          ],
          "description": "Sets how the background image aligns to the boundaries of the window. Possible values: \"center\", \"left\", \"top\", \"right\", \"bottom\", \"topLeft\", \"topRight\", \"bottomLeft\", \"bottomRight\"",
          "type": "string"
        },
        "backgroundImageOpacity": {
          "default": 1.0,
          "description": "Sets the transparency of the background image. Accepts floating point values from 0-1.",
          "maximum": 1.0,
          "minimum": 0.0,
          "type": "number"
        },
        "backgroundImageStretchMode": {
          "default": "uniformToFill",
          "description": "Sets how the background image is resized to fill the window.",
          "enum": [
            "fill",
            "none",
            "uniform",
            "uniformToFill"
          ],
          "type": "string"
        },
        "bellStyle": {
          "default": "audible",
          "description": "Controls what happens when the application emits a BEL character. When set to \"all\", the Terminal will play a sound, flash the taskbar icon (if the terminal window is not in focus) and flash the window. An array of specific behaviors can also be used. Supported array values include `audible`, `window` and `taskbar`. When set to \"none\", nothing will happen.",
          "$ref": "#/$defs/BellStyle"
        },
        "bellSound": {
          "description": "Sets the sound played when the application emits a BEL. When set to an array, the terminal will pick one of those sounds at random.",
          "$ref": "#/$defs/BellSound"
        },
        "closeOnExit": {
          "default": "automatic",
          "description": "Sets how the profile reacts to termination or failure to launch. Possible values:\n -\"graceful\" (close when exit is typed or the process exits normally)\n -\"always\" (always close)\n -\"automatic\" (behave as \"graceful\" only for processes launched by terminal, behave as \"always\" otherwise)\n -\"never\" (never close).\ntrue and false are accepted as synonyms for \"graceful\" and \"never\" respectively.",
          "oneOf": [
            {
              "enum": [
                "never",
                "graceful",
                "always",
                "automatic"
              ],
              "type": "string"
            },
            {
              "type": "boolean"
            }
          ]
        },
        "colorScheme": {
          "default": "Campbell",
          "description": "Name of the terminal color scheme to use. Color schemes are defined under \"schemes\".",
          "oneOf": [
            {
              "$ref": "#/$defs/SchemePair"
            },
            {
              "type": "string"
            }
          ]
        },
        "commandline": {
          "description": "Executable used in the profile.",
          "type": "string"
        },
        "cursorColor": {
          "oneOf": [
            {
              "$ref": "#/$defs/Color"
            },
            {
              "type": "null"
            }
          ],
          "description": "Sets the color of the cursor. Overrides the cursor color from the color scheme. Uses hex color format: \"#rrggbb\"."
        },
        "cursorHeight": {
          "description": "Sets the percentage height of the cursor starting from the bottom. Only works when cursorShape is set to \"vintage\". Accepts values from 1-100.",
          "maximum": 100,
          "minimum": 1,
          "type": [
            "integer",
            "null"
          ],
          "default": 25
        },
        "cursorShape": {
          "default": "bar",
          "description": "Sets the shape of the cursor. Possible values:\n -\"bar\" ( ┃, default )\n -\"doubleUnderscore\" ( ‗ )\n -\"emptyBox\" ( ▯ )\n -\"filledBox\" ( █ )\n -\"underscore\" ( ▁ )\n -\"vintage\" ( ▃ )",
          "enum": [
            "bar",
            "doubleUnderscore",
            "emptyBox",
            "filledBox",
            "underscore",
            "vintage"
          ],
          "type": "string"
        },
        "elevate": {
          "type": "boolean",
          "default": false,
          "description": "When true, this profile should always open in an elevated context. If the window isn't running as an Administrator, then a new elevated window will be created."
        },
        "environment": {
          "description": "Key-value pairs representing environment variables to set. Environment variable names are not case sensitive. You can reference existing environment variable names by enclosing them in literal percent characters (e.g. %PATH%).",
          "type": "object",
          "additionalProperties": {
            "type": "string"
          }
        },
        "experimental.autoMarkPrompts": {
          "default": false,
          "description": "When set to true, prompts will automatically be marked.",
          "type": "boolean"
        },
        "experimental.connection.passthroughMode": {
          "description": "When set to true, directs the PTY for this connection to use pass-through mode instead of the original Conhost PTY simulation engine. This is an experimental feature, and its continued existence is not guaranteed.",
          "type": "boolean"
        },
        "experimental.retroTerminalEffect": {
          "description": "When set to true, enable retro terminal effects. This is an experimental feature, and its continued existence is not guaranteed.",
          "type": "boolean"
        },
        "experimental.showMarksOnScrollbar": {
          "default": false,
          "description": "When set to true, marks added to the buffer via the addMark action will appear on the scrollbar.",
          "type": "boolean"
        },
        "experimental.pixelShaderPath": {
          "description": "Use to set a path to a pixel shader to use with the Terminal. Overrides `experimental.retroTerminalEffect`. This is an experimental feature, and its continued existence is not guaranteed.",
          "type": "string"
        },
        "useAtlasEngine": {
          "description": "Windows Terminal 1.16 and later ship with a new, performant text renderer. Set this to false to revert back to the old text renderer.",
          "type": "boolean",
          "default": true
        },
        "fontFace": {
          "default": "Cascadia Mono",
          "description": "[deprecated] Define 'face' within the 'font' object instead.",
          "type": "string",
          "deprecated": true
        },
        "fontSize": {
          "default": 12,
          "description": "[deprecated] Define 'size' within the 'font' object instead.",
          "minimum": 1,
          "type": "number",
          "deprecated": true
        },
        "fontWeight": {
          "default": "normal",
          "description": "[deprecated] Define 'weight' within the 'font' object instead.",
          "oneOf": [
            {
              "enum": [
                "thin",
                "extra-light",
                "light",
                "semi-light",
                "normal",
                "medium",
                "semi-bold",
                "bold",
                "extra-bold",
                "black",
                "extra-black"
              ],
              "type": "string"
            },
            {
              "maximum": 990,
              "minimum": 100,
              "type": "integer"
            }
          ],
          "deprecated": true
        },
        "intenseTextStyle": {
          "default": "bright",
          "description": "Controls how 'intense' text is rendered. Values are \"bold\", \"bright\", \"all\" and \"none\"",
          "enum": [
            "none",
            "bold",
            "bright",
            "all"
          ],
          "type": "string"
        },
        "foreground": {
          "$ref": "#/$defs/Color",
          "default": "#cccccc",
          "description": "Sets the text color. Overrides \"foreground\" from the color scheme. Uses hex color format: \"#rrggbb\".",
          "type": [
            "string",
            "null"
          ]
        },
        "guid": {
          "$ref": "#/$defs/ProfileGuid",
          "description": "Unique identifier of the profile. Written in registry format: \"{00000000-0000-0000-0000-000000000000}\"."
        },
        "hidden": {
          "default": false,
          "description": "If set to true, the profile will not appear in the list of profiles. This can be used to hide default profiles and dynamically generated profiles, while leaving them in your settings file.",
          "type": "boolean"
        },
        "historySize": {
          "default": 9001,
          "description": "The number of lines above the ones displayed in the window you can scroll back to.",
          "minimum": -1,
          "type": "integer"
        },
        "icon": {
          "$ref": "#/$defs/Icon"
        },
        "name": {
          "description": "Name of the profile. Displays in the dropdown menu.",
          "minLength": 1,
          "type": "string"
        },
        "opacity": {
          "default": 100,
          "description": "Sets the opacity of the window for the profile. Accepts values from 0-100. Defaults to 50 when useAcrylic is set to true.",
          "maximum": 100,
          "minimum": 0,
          "type": "number"
        },
        "padding": {
          "default": "8, 8, 8, 8",
          "description": "Sets the padding around the text within the window. Can have three different formats:\n -\"#\" sets the same padding for all sides \n -\"#, #\" sets the same padding for left-right and top-bottom\n -\"#, #, #, #\" sets the padding individually for left, top, right, and bottom.",
          "oneOf": [
            {
              "pattern": "^-?[0-9]+(\\.[0-9]+)?( *, *-?[0-9]+(\\.[0-9]+)?|( *, *-?[0-9]+(\\.[0-9]+)?){3})?$",
              "type": "string"
            },
            {
              "type": "integer"
            }
          ]
        },
        "adjustIndistinguishableColors": {
          "default": "never",
          "description": "Setting to adjust the foreground color to make it more visible, based on the background color. When set to \"indexed\", we will only adjust the colors if they came from the color scheme. Other possible values are \"never\" and \"always\".",
          "enum": [
            "never",
            "indexed",
            "always"
          ],
          "type": "string"
        },
        "scrollbarState": {
          "default": "visible",
          "description": "Defines the visibility of the scrollbar.",
          "enum": [
            "visible",
            "hidden",
            "always"
          ],
          "type": "string"
        },
        "selectionBackground": {
          "oneOf": [
            {
              "$ref": "#/$defs/Color"
            },
            {
              "type": "null"
            }
          ],
          "description": "Sets the background color of selected text. Overrides selectionBackground set in the color scheme. Uses hex color format: \"#rrggbb\"."
        },
        "snapOnInput": {
          "default": true,
          "description": "When set to true, the window will scroll to the command input line when typing. When set to false, the window will not scroll when you start typing.",
          "type": "boolean"
        },
        "altGrAliasing": {
          "default": true,
          "description": "By default Windows treats Ctrl+Alt as an alias for AltGr. When altGrAliasing is set to false, this behavior will be disabled.",
          "type": "boolean"
        },
        "source": {
          "description": "Stores the name of the profile generator that originated this profile.",
          "type": [
            "string",
            "null"
          ]
        },
        "startingDirectory": {
          "description": "The directory the shell starts in when it is loaded.",
          "type": [
            "string",
            "null"
          ]
        },
        "suppressApplicationTitle": {
          "description": "When set to true, tabTitle overrides the default title of the tab and any title change messages from the application will be suppressed. When set to false, tabTitle behaves as normal.",
          "type": "boolean",
          "default": false
        },
        "tabColor": {
          "$ref": "#/$defs/Color",
          "description": "Sets the color of the profile's tab. Using the tab color picker will override this color.",
          "type": [
            "string",
            "null"
          ]
        },
        "tabTitle": {
          "description": "If set, will replace the name as the title to pass to the shell on startup. Some shells (like bash) may choose to ignore this initial value, while others (cmd, powershell) may use this value over the lifetime of the application.",
          "type": [
            "string",
            "null"
          ]
        },
        "useAcrylic": {
          "default": false,
          "description": "When set to true, the window will have an acrylic material background. When set to false, the window will have a plain, untextured background.",
          "type": "boolean"
        }
      },
      "type": "object"
    },
    "ProfileList": {
      "description": "A list of profiles and the properties specific to each.",
      "items": {
        "$ref": "#/$defs/Profile",
        "required": [
          "guid",
          "name"
        ]
      },
      "type": "array"
    },
    "ProfilesObject": {
      "description": "A list of profiles and default settings that apply to all of them",
      "properties": {
        "list": {
          "$ref": "#/$defs/ProfileList"
        },
        "defaults": {
          "description": "The default settings that apply to every profile.",
          "$ref": "#/$defs/Profile"
        }
      },
      "type": "object"
    },
    "SchemeList": {
      "description": "Properties are specific to each color scheme. ColorTool is a great tool you can use to create and explore new color schemes. All colors use hex color format.",
      "items": {
        "additionalProperties": false,
        "properties": {
          "name": {
            "description": "Name of the color scheme.",
            "minLength": 1,
            "type": "string"
          },
          "background": {
            "$ref": "#/$defs/Color",
            "description": "Sets the background color of the color scheme."
          },
          "black": {
            "$ref": "#/$defs/Color",
            "description": "Sets the color used as ANSI black."
          },
          "blue": {
            "$ref": "#/$defs/Color",
            "description": "Sets the color used as ANSI blue."
          },
          "brightBlack": {
            "$ref": "#/$defs/Color",
            "description": "Sets the color used as ANSI bright black."
          },
          "brightBlue": {
            "$ref": "#/$defs/Color",
            "description": "Sets the color used as ANSI bright blue."
          },
          "brightCyan": {
            "$ref": "#/$defs/Color",
            "description": "Sets the color used as ANSI bright cyan."
          },
          "brightGreen": {
            "$ref": "#/$defs/Color",
            "description": "Sets the color used as ANSI bright green."
          },
          "brightPurple": {
            "$ref": "#/$defs/Color",
            "description": "Sets the color used as ANSI bright purple."
          },
          "brightRed": {
            "$ref": "#/$defs/Color",
            "description": "Sets the color used as ANSI bright red."
          },
          "brightWhite": {
            "$ref": "#/$defs/Color",
            "description": "Sets the color used as ANSI bright white."
          },
          "brightYellow": {
            "$ref": "#/$defs/Color",
            "description": "Sets the color used as ANSI bright yellow."
          },
          "cursorColor": {
            "$ref": "#/$defs/Color",
            "default": "#FFFFFF",
            "description": "Sets the cursor color of the color scheme."
          },
          "cyan": {
            "$ref": "#/$defs/Color",
            "description": "Sets the color used as ANSI cyan."
          },
          "foreground": {
            "$ref": "#/$defs/Color",
            "description": "Sets the foreground color of the color scheme."
          },
          "green": {
            "$ref": "#/$defs/Color",
            "description": "Sets the color used as ANSI green."
          },
          "purple": {
            "$ref": "#/$defs/Color",
            "description": "Sets the color used as ANSI purple."
          },
          "red": {
            "$ref": "#/$defs/Color",
            "description": "Sets the color used as ANSI red."
          },
          "selectionBackground": {
            "$ref": "#/$defs/Color",
            "description": "Sets the selection background color of the color scheme."
          },
          "white": {
            "$ref": "#/$defs/Color",
            "description": "Sets the color used as ANSI white."
          },
          "yellow": {
            "$ref": "#/$defs/Color",
            "description": "Sets the color used as ANSI yellow."
          }
        },
        "type": "object"
      },
      "type": "array"
    }
  },
  "allOf": [
    {
      "$ref": "#/$defs/Globals"
    },
    {
      "additionalItems": true,
      "properties": {
        "profiles": {
          "oneOf": [
            {
              "$ref": "#/$defs/ProfileList"
            },
            {
              "$ref": "#/$defs/ProfilesObject"
            }
          ]
        },
        "schemes": {
          "$ref": "#/$defs/SchemeList"
        }
      },
      "required": [
        "profiles",
        "schemes",
        "defaultProfile"
      ]
    }
  ]
}<|MERGE_RESOLUTION|>--- conflicted
+++ resolved
@@ -2371,71 +2371,6 @@
           "default": true,
           "description": "When set to \"true\" closing a window with multiple tabs open will require confirmation.  When set to \"false\", the confirmation dialog will not appear.",
           "type": "boolean"
-        },
-<<<<<<< HEAD
-        "useTabSwitcher": {
-          "default": true,
-          "description": "Deprecated. Please use \"tabSwitcherMode\" instead.",
-          "oneOf": [
-            {
-              "type": "boolean"
-            },
-            {
-              "enum": [
-                "mru",
-                "inOrder",
-                "disabled"
-              ],
-              "type": "string"
-            }
-          ],
-          "deprecated": true
-        },
-        "tabSwitcherMode": {
-          "default": "inOrder",
-          "description": "When set to \"true\" or \"mru\", the \"nextTab\" and \"prevTab\" commands will use the tab switcher UI, with most-recently-used ordering. When set to \"inOrder\", these actions will switch tabs in their current ordering. Set to \"false\" to disable the tab switcher.",
-          "oneOf": [
-            {
-              "type": "boolean"
-            },
-            {
-              "enum": [
-                "mru",
-                "inOrder",
-                "disabled"
-              ],
-              "type": "string"
-            }
-          ]
-        },
-        "windowingBehavior": {
-          "default": "useNew",
-          "description": "Controls how new terminal instances attach to existing windows. \"useNew\" will always create a new window. \"useExisting\" will create new tabs in the most recently used window on this virtual desktop, and \"useAnyExisting\" will create tabs in the most recent window on any desktop.",
-          "enum": [
-            "useNew",
-            "useExisting",
-            "useAnyExisting"
-          ],
-          "type": "string"
-        },
-        "newTabPosition": {
-          "default": "afterLastTab",
-          "description": "Position of newly created tabs. Possible values are \"afterLastTab\" and \"afterCurrentTab\".",
-          "enum": [
-            "afterLastTab",
-            "afterCurrentTab"
-          ],
-          "type": "string"
-        },
-        "autoHideWindow": {
-          "default": false,
-          "description": "If enabled, Terminal window will be hidden as soon as it loses focus.",
-=======
-        "confirmCloseWindow": {
-          "default": false,
-          "description": "When set to \"true\" closing a window will require confirmation. When set to \"false\", the confirmation dialog will not appear.",
->>>>>>> b5a2e30e
-          "type": "boolean"
         }
       },
       "required": [
@@ -2698,7 +2633,7 @@
               "minimum": 100,
               "type": "integer"
             }
-          ],
+          ]
           "deprecated": true
         },
         "intenseTextStyle": {
@@ -2711,7 +2646,6 @@
             "all"
           ],
           "type": "string"
-        },
         "foreground": {
           "$ref": "#/$defs/Color",
           "default": "#cccccc",
