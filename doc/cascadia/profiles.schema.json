--- conflicted
+++ resolved
@@ -478,17 +478,13 @@
         "confirmCloseAllTabs": {
           "default": true,
           "description": "When set to \"true\" closing a window with multiple tabs open will require confirmation.  When set to \"false\", the confirmation dialog will not appear.",
-<<<<<<< HEAD
           "type":"boolean"
         },
         "confirmCloseTab": {
           "default": true,
           "description": "When set to \"true\" closing a tab with multiple panes open will require confirmation.  When set to \"false\", the confirmation dialog will not appear.",
-=======
->>>>>>> 76de2aed
-          "type": "boolean"
-        }
-      },
+          "type": "boolean"
+        },
       "required": [
         "defaultProfile"
       ],
