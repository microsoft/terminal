--- conflicted
+++ resolved
@@ -242,7 +242,6 @@
         }
       ]
     },
-<<<<<<< HEAD
     "MoveSelectionPointAction": {
       "description": "Arguments corresponding to a Move Selection Point Action",
       "allOf": [
@@ -264,7 +263,7 @@
         }
       ],
       "required": [ "direction" ]
-=======
+    },
     "OpenSettingsAction": {
       "description": "Arguments corresponding to a Open Settings Action",
       "allOf": [
@@ -306,7 +305,6 @@
           }
         }
       ]
->>>>>>> c4885f1e
     },
     "Keybinding": {
       "additionalProperties": false,
