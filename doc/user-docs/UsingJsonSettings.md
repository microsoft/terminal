# Editing Windows Terminal JSON Settings

One way (currently the only way) to configure Windows Terminal is by editing the
`settings.json` settings file. At the time of writing you can open the settings
file in your default editor by selecting `Settings` from the WT pull down menu.

The settings are stored in the file `$env:LocalAppData\Packages\Microsoft.WindowsTerminal_8wekyb3d8bbwe\LocalState\settings.json`.

As of [#2515](https://github.com/microsoft/terminal/pull/2515), the settings are
split into _two_ files: a hardcoded `defaults.json`, and `settings.json`, which
contains the user settings. Users should only be concerned with the contents of
the `settings.json`, which contains their customizations. The `defaults.json`
file is only provided as a reference of what the default settings are. For more
details on how these two files work, see [Settings
Layering](#settings-layering). To view the default settings file, click on the
"Settings" button while holding the <kbd>Alt</kbd> key.

Details of specific settings can be found [here](../cascadia/SettingsSchema.md).
A general introduction is provided below.

The settings are grouped under four headings:

1. Global: Settings that apply to the whole application e.g. Default profile, initial size etc.
2. Key Bindings: Actually a sub field of the global settings, but worth discussing separately
3. Profiles: A group of settings to be applied to a tab when it is opened using that profile. E.g. shell to use, cursor shape etc.
4. Schemes: Sets of colors for background, text etc. that can be used by profiles

## Global Settings

These settings define startup defaults, and application-wide settings that might
not affect a particular terminal instance.

* Theme
* Title Bar options
* Initial size
* Default profile used when the Windows Terminal is started

Example settings include

```json
{
    "defaultProfile" : "{58ad8b0c-3ef8-5f4d-bc6f-13e4c00f2530}",
    "initialCols" : 120,
    "initialRows" : 50,
    "theme" : "system",
    "keybindings" : []
    ...
}
```

These global properties should exist in the root json object.

## Key Bindings

This is an array of key chords and shortcuts to invoke various commands.
Each command can have more than one key binding.

> 👉 **Note**: Key bindings is a subfield of the global settings and
> key bindings apply to all profiles in the same manner.

For example, here's a sample of the default keybindings:

```json
{
    "keybindings":
    [
        { "command": "closePane", "keys": ["ctrl+shift+w"] },
        { "command": "copy", "keys": ["ctrl+shift+c"] },
        { "command": "newTab", "keys": ["ctrl+shift+t"] },
        // etc.
    ]
}
```

You can also use a single key chord string as the value of `"keys"`.
It will be treated as a chord of length one.
This will allow you to simplify the above snippet as follows:

```json
{
    "keybindings":
    [
        { "command": "closePane", "keys": "ctrl+shift+w" },
        { "command": "copy", "keys": "ctrl+shift+c" },
        { "command": "newTab", "keys": "ctrl+shift+t" },
        // etc.
    ]
}
```

<<<<<<< HEAD
A list of default key bindings is available [here](https://github.com/microsoft/terminal/blob/master/src/cascadia/TerminalApp/defaults.json#L204).
=======

>>>>>>> c39f9c66

### Unbinding keys

If you ever come across a key binding that you're unhappy with, it's possible to
easily change the keybindings. For example, vim uses <kbd>Ctrl+^</kbd> as a
binding for "switch to previous buffer", which conflicts with the Terminal's
default keybinding for "open a new tab with the sixth profile". If you'd like to
unbind that keybinding, and allow the keystroke to fall through to vim, you can
add the following to your keybindings:

```json
{
    "command" : null, "keys" : ["ctrl+shift+6"]
},
```

This will _unbind_ <kbd>Ctrl+Shift+6</kbd>, allowing vim to use the keystroke
instead of the terminal.

### Binding multiple keys

You can have multiple key chords bound to the same action. To do this, simply
add multiple bindings for the same action. For example:

```json
    "keybindings" :
    [
        { "command": "copy", "keys": "ctrl+shift+c" },
        { "command": "copy", "keys": "ctrl+c" },
        { "command": "copy", "keys": "enter" }
    ]
```

In this snippet, all three of <kbd>ctrl+shift+c</kbd>, <kbd>ctrl+c</kbd> and <kbd>enter</kbd> are bound to `copy`.

## Profiles

A profile contains the settings applied when a new WT tab is opened. Each
profile is identified by a GUID and contains a number of other fields.

> 👉 **Note**: The `guid` property is the unique identifier for a profile. If
> multiple profiles all have the same `guid` value, you may see unexpected
> behavior.

* Which command to execute on startup - this can include arguments.
* Starting directory
* Which color scheme to use (see Schemes below)
* Font face and size
* Various settings to control appearance. E.g. Opacity, icon, cursor appearance, display name etc.
* Other behavioral settings. E.g. Close on exit, snap on input, .....

Example settings include

```json
    "closeOnExit" : true,
    "colorScheme" : "Campbell",
    "commandline" : "wsl.exe -d Debian",
    "cursorColor" : "#FFFFFF",
    "cursorShape" : "bar",
    "fontFace" : "Hack",
    "fontSize" : 9,
    "guid" : "{58ad8b0c-3ef8-5f4d-bc6f-13e4c00f2530}",
    "name" : "Debian",
    "startingDirectory" : "%USERPROFILE%\\wslhome"
    ....
```

> 👉 **Note**: To use backslashes in any path field, you'll need to escape them following JSON escaping rules (like shown above). As an alternative, you can use forward slashes ("%USERPROFILE%/wslhome").

The profile GUID is used to reference the default profile in the global settings.

The values for background image stretch mode are documented [here](https://docs.microsoft.com/en-us/uwp/api/windows.ui.xaml.media.stretch).

### Hiding a profile

If you want to remove a profile from the list of profiles in the new tab
dropdown, but keep the profile around in your `settings.json` file, you can add
the property `"hidden": true` to the profile's json. This can also be used to
remove the default `cmd` and PowerShell profiles, if the user does not wish to
see them.

## Color Schemes

Each scheme defines the color values to be used for various terminal escape sequences.
Each schema is identified by the name field. Examples include

```json
    "name" : "Campbell",
    "background" : "#0C0C0C",
    "black" : "#0C0C0C",
    "blue" : "#0037DA",
    "foreground" : "#F2F2F2",
    "green" : "#13A10E",
    "red" : "#C50F1F",
    "white" : "#CCCCCC",
    "yellow" : "#C19C00"
    ...
```

The schema name can then be referenced in one or more profiles.

## Settings layering

The runtime settings are actually constructed from _three_ sources:

* The default settings, which are hardcoded into the application, and available
  in `defaults.json`. This includes the default keybindings, color schemes, and
  profiles for both Windows PowerShell and Command Prompt (`cmd.exe`).
* Dynamic Profiles, which are generated at runtime. These include Powershell
  Core, the Azure Cloud Shell connector, and profiles for and WSL distros.
* The user settings from `settings.json`.

Settings from each of these sources are "layered" upon the settings from
previous sources. In this manner, the user settings in `settings.json` can
contain _only the changes from the default settings_. For example, if a user
would like to only change the color scheme of the default `cmd` profile to
"Solarized Dark", you could change your cmd profile to the following:

```js
        {
            // Make changes here to the cmd.exe profile
            "guid": "{0caa0dad-35be-5f56-a8ff-afceeeaa6101}",
            "colorScheme": "Solarized Dark"
        }
```

Here, we know we're changing the `cmd` profile, because the `guid`
`"{0caa0dad-35be-5f56-a8ff-afceeeaa6101}"` is `cmd`'s unique GUID. Any profiles
with that GUID will all be treated as the same object. Any changes in that
profile will overwrite those from the defaults.

Similarly, you can overwrite settings from a color scheme by defining a color
scheme in `settings.json` with the same name as a default color scheme.

If you'd like to unbind a keystroke that's bound to an action in the default
keybindings, you can set the `"command"` to `"unbound"` or `null`. This will
allow the keystroke to fallthrough to the commandline application instead of
performing the default action.

### Dynamic Profiles

When dynamic profiles are created at runtime, they'll be added to the
`settings.json` file. You can identify these profiles by the presence of a
`"source"` property. These profiles are tied to their source - if you uninstall
a linux distro, then the profile will remain in your `settings.json` file, but
the profile will be hidden.

The Windows Terminal uses the `guid` property of these dynamically-generated
profiles to uniquely identify them. If you try to change the `guid` of a
dynamically-generated profile, the Terminal will automatically recreate a new
entry for that profile.

If you'd like to disable a particular dynamic profile source, you can add that
`source` to the global `"disabledProfileSources"` array. For example, if you'd
like to hide all the WSL profiles, you could add the following setting:

```json

    "disabledProfileSources": ["Windows.Terminal.WSL"],
    ...

```

> 👉 **NOTE**: On launch, if a dynamic profile generator is enabled, it will
> always add new profiles it detects to your list of profiles. If you delete a
> dynamically generated profile from your list of profiles, it will just get
> re-added the next time the Terminal is launched! To remove a dynamic profile
> from your list of profiles, make sure to set `"hidden": true` in the profile.

### Default settings

In [#2325](https://github.com/microsoft/terminal/issues/2325), we introduced the
concept of "Default Profile Settings". These are settings that will apply to all
of your profiles by default. Profiles can still override these settings
individually. With default profile settings, you can easily make changes to all
your profiles at once. For example, given the following settings:

```json
    "defaultProfile": "{61c54bbd-c2c6-5271-96e7-009a87ff44bf}",
    "profiles":
    [
        {
            "guid": "{61c54bbd-c2c6-5271-96e7-009a87ff44bf}",
            "name": "Windows PowerShell",
            "commandline": "powershell.exe",
            "fontFace": "Cascadia Code",
            "fontSize": 14
        },
        {
            "guid": "{0caa0dad-35be-5f56-a8ff-afceeeaa6101}",
            "name": "cmd",
            "commandline": "cmd.exe",
            "fontFace": "Cascadia Code",
            "fontSize": 14
        },
        {
            "commandline" : "cmd.exe /k %CMDER_ROOT%\\vendor\\init.bat",
            "name" : "cmder",
            "startingDirectory" : "%USERPROFILE%",
            "fontFace": "Cascadia Code",
            "fontSize": 14
        }
    ],
```

All three of these profiles are using "Cascadia Code" as their `"fontFace"`, and
14 as their `fontSize`. With default profile settings, you can easily set these
properties for all your profiles, like so:

```json
    "defaultProfile": "{61c54bbd-c2c6-5271-96e7-009a87ff44bf}",
    "profiles": {
        "defaults":
        {
            "fontFace": "Cascadia Code",
            "fontSize": 14
        },
        "list": [
            {
                "guid": "{61c54bbd-c2c6-5271-96e7-009a87ff44bf}",
                "name": "Windows PowerShell",
                "commandline": "powershell.exe"
            },
            {
                "guid": "{0caa0dad-35be-5f56-a8ff-afceeeaa6101}",
                "name": "cmd",
                "commandline": "cmd.exe"
            },
            {
                "commandline" : "cmd.exe /k %CMDER_ROOT%\\vendor\\init.bat",
                "name" : "cmder",
                "startingDirectory" : "%USERPROFILE%"
            }
        ]
    },
```

Note that the `profiles` property has changed in this example from a _list_ of
profiles, to an _object_ with two properties:

* a `list` that contains the list of all the profiles
* the new `defaults` object, which contains all the settings that should apply to
  every profile.

What if I wanted a profile to have a different value for a property other than
the default? Simply set the property in the profile's entry to override the
value from `defaults`. Let's say you want the `cmd` profile to have _"Consolas"_
as the font, but the rest of your profiles to still have _"Cascadia Code"_. You
could achieve that with the following:

```json
    "defaultProfile": "{61c54bbd-c2c6-5271-96e7-009a87ff44bf}",
    "profiles": {
        "defaults":
        {
            "fontFace": "Cascadia Code",
            "fontSize": 14
        },
        "list": [
            {
                "guid": "{61c54bbd-c2c6-5271-96e7-009a87ff44bf}",
                "name": "Windows PowerShell",
                "commandline": "powershell.exe"
            },
            {
                "guid": "{0caa0dad-35be-5f56-a8ff-afceeeaa6101}",
                "name": "cmd",
                "commandline": "cmd.exe",
                "fontFace": "Consolas"
            },
            {
                "commandline" : "cmd.exe /k %CMDER_ROOT%\\vendor\\init.bat",
                "name" : "cmder",
                "startingDirectory" : "%USERPROFILE%"
            }
        ]
    },
```

In the above settings, the `"fontFace"` in the `cmd.exe` profile overrides the
`"fontFace"` from the `defaults`.

## Configuration Examples

### Add a custom background to the WSL Debian terminal profile

1. Download the [Debian JPG logo](https://www.debian.org/logos/openlogo-100.jpg)
2. Put the image in the
 `$env:LocalAppData\Packages\Microsoft.WindowsTerminal_<randomString>\LocalState\`
 directory (same directory as your `settings.json` file).

    __NOTE__:  You can put the image anywhere you like, the above suggestion happens to be convenient.
3. Open your WT json properties file.
4. Under the Debian Linux profile, add the following fields:

```json
    "backgroundImage": "ms-appdata:///Local/openlogo-100.jpg",
    "backgroundImageOpacity": 1,
    "backgroundImageStretchMode" : "none",
    "backgroundImageAlignment" : "topRight",
```

5. Make sure that `useAcrylic` is `false`.
6. Save the file.
7. Jump over to WT and verify your changes.

Notes:

1. You will need to experiment with different color settings
and schemes to make your terminal text visible on top of your image
2. If you store the image in the UWP directory (the same directory as your settings.json file),
then you should use the URI style path name given in the above example.
More information about UWP URI schemes [here](https://docs.microsoft.com/en-us/windows/uwp/app-resources/uri-schemes).
3. Instead of using a UWP URI you can use a:
    1. URL such as
`http://open.esa.int/files/2017/03/Mayer_and_Bond_craters_seen_by_SMART-1-350x346.jpg`
    2. Local file location such as `C:\Users\Public\Pictures\openlogo.jpg`

### Adding Copy and Paste Keybindings

As of [#1093](https://github.com/microsoft/terminal/pull/1093) (first available
in Windows Terminal v0.3), the Windows Terminal now supports copy and paste
keyboard shortcuts. However, if you installed and ran the terminal before that,
you won't automatically get the new keybindings added to your settings. If you'd
like to add shortcuts for copy and paste, you can do so by inserting the
following objects into your `globals.keybindings` array:

```json
{ "command": "copy", "keys": ["ctrl+shift+c"] },
{ "command": "paste", "keys": ["ctrl+shift+v"] }
```

> 👉 **Note**: you can also add a keybinding for the `copy` command with the argument `"trimWhitespace": true`. This removes newlines as the text is copied to your clipboard.

This will add copy and paste on <kbd>ctrl+shift+c</kbd>
and <kbd>ctrl+shift+v</kbd> respectively.

You can set the keybindings to whatever you'd like. If you prefer
<kbd>ctrl+c</kbd> to copy, then set the `keys` to `"ctrl+c"`.

You can even set multiple keybindings for a single action if you'd like. For example:

```json

            {
                "command" : "paste",
                "keys" :
                [
                    "ctrl+shift+v"
                ]
            },
            {
                "command" : "paste",
                "keys" :
                [
                    "shift+insert"
                ]
            }
```

will bind both <kbd>ctrl+shift+v</kbd> and
<kbd>shift+Insert</kbd> to `paste`.

> 👉 **Note**: If you set your copy keybinding to `"ctrl+c"`, you'll only be able to send
an interrupt to the commandline application using <kbd>Ctrl+C</kbd> when there's
no text selection. Additionally, if you set `paste` to `"ctrl+v"`, commandline
applications won't be able to read a ctrl+v from the input. For these reasons,
we suggest `"ctrl+shift+c"` and `"ctrl+shift+v"`

### Setting the `startingDirectory` of WSL Profiles to `~`

By default, the `startingDirectory` of a profile is `%USERPROFILE%`
(`C:\Users\<YourUsername>`). This is a Windows path. However, for WSL, you might
want to use the WSL home path instead. At the time of writing (26decf1 / Nov.
1st, 2019), `startingDirectory` only accepts a Windows-style path, so setting it
to start within the WSL distro can be a little tricky.

Fortunately, with Windows 1903, the filesystems of WSL distros can easily be
addressed using the `\\wsl$\` prefix. For any WSL distro whose name is
`DistroName`, you can use `\\wsl$\DistroName` as a Windows path that points to
the root of that distro's filesystem.

For example, the following works as a profile to launch the "Ubuntu-18.04"
distro in it's home path:

```json
{
    "name": "Ubuntu-18.04",
    "commandline" : "wsl -d Ubuntu-18.04",
    "startingDirectory" : "//wsl$/Ubuntu-18.04/home/<Your Ubuntu Username>",
}
```<|MERGE_RESOLUTION|>--- conflicted
+++ resolved
@@ -88,11 +88,7 @@
 }
 ```
 
-<<<<<<< HEAD
 A list of default key bindings is available [here](https://github.com/microsoft/terminal/blob/master/src/cascadia/TerminalApp/defaults.json#L204).
-=======
-
->>>>>>> c39f9c66
 
 ### Unbinding keys
 
