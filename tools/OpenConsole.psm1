--- conflicted
+++ resolved
@@ -1,446 +1,441 @@
-
-# The project's root directory.
-$script:OpenConsoleFallbackRoot="$PSScriptRoot\.."
-
-#.SYNOPSIS
-# Finds the root of the current Terminal checkout.
-function Find-OpenConsoleRoot
-{
-    $root = (git rev-parse --show-toplevel 2>$null)
-    If ($?) {
-        return $root
-    }
-    return $script:OpenConsoleFallbackRoot
-}
-
-#.SYNOPSIS
-# Finds and imports a module that should be local to the project
-#.PARAMETER ModuleName
-# The name of the module to import
-function Import-LocalModule
-{
-    [CmdletBinding()]
-    param(
-        [parameter(Mandatory=$true, Position=0)]
-        [string]$Name
-    )
-
-    $ErrorActionPreference = 'Stop'
-
-    $modules_root = "$(Find-OpenConsoleRoot)\.PowershellModules"
-
-    $local = $null -eq (Get-Module -Name $Name)
-
-    if (-not $local)
-    {
-        return
-    }
-
-    if (-not (Test-Path $modules_root)) {
-        New-Item $modules_root -ItemType 'directory' | Out-Null
-    }
-
-    if (-not (Test-Path "$modules_root\$Name")) {
-        Write-Verbose "$Name not downloaded -- downloading now"
-        $module = Find-Module "$Name"
-        $version = $module.Version
-
-        Write-Verbose "Saving $Name to $modules_root"
-        Save-Module -InputObject $module -Path $modules_root
-        Import-Module "$modules_root\$Name\$version\$Name.psd1"
-    } else {
-        Write-Verbose "$Name already downloaded"
-        $versions = Get-ChildItem "$modules_root\$Name" | Sort-Object
-
-        Get-ChildItem -Path "$($versions[0].FullName)\$Name.psd1" | Import-Module
-    }
-}
-
-#.SYNOPSIS
-# Grabs all environment variable set after vcvarsall.bat is called and pulls
-# them into the Powershell environment.
-function Set-MsbuildDevEnvironment
-{
-    [CmdletBinding()]
-    param(
-        [switch]$Prerelease
-    )
-
-    $ErrorActionPreference = 'Stop'
-
-    Import-LocalModule -Name 'VSSetup'
-
-    Write-Verbose 'Searching for VC++ instances'
-    $vsinfo = `
-        Get-VSSetupInstance  -All -Prerelease:$Prerelease `
-        | Select-VSSetupInstance `
-            -Latest -Product * `
-            -Require 'Microsoft.VisualStudio.Component.VC.Tools.x86.x64'
-
-    $vspath = $vsinfo.InstallationPath
-
-    switch ($env:PROCESSOR_ARCHITECTURE) {
-        "amd64" { $arch = "x64" }
-        "x86" { $arch = "x86" }
-        default { throw "Unknown architecture: $switch" }
-    }
-
-    $devShellModule = "$vspath\Common7\Tools\Microsoft.VisualStudio.DevShell.dll"
-
-    Import-Module -Global -Name $devShellModule
-
-    Write-Verbose 'Setting up environment variables'
-    Enter-VsDevShell -VsInstallPath $vspath -SkipAutomaticLocation `
-        -devCmdArguments "-arch=$arch" | Out-Null
-
-    Set-Item -Force -path "Env:\Platform" -Value $arch
-
-    Write-Host "Dev environment variables set" -ForegroundColor Green
-}
-
-#.SYNOPSIS
-# Runs a Taef test suite in a new OpenConsole window.
-#
-#.PARAMETER OpenConsolePath
-# Path to the OpenConsole.exe to run.
-#
-#.PARAMETER $TaefPath
-# Path to the taef.exe to run.
-#
-#.PARAMETER $TestDll
-# Path to the test DLL to run with Taef.
-#
-#.PARAMETER $TaefArgs
-# Any arguments to path to Taef.
-function Invoke-TaefInNewWindow()
-{
-    [CmdletBinding()]
-    Param (
-        [parameter(Mandatory=$true)]
-        [string]$OpenConsolePath,
-
-        [parameter(Mandatory=$true)]
-        [string]$TaefPath,
-
-        [parameter(Mandatory=$true)]
-        [string]$TestDll,
-
-        [parameter(Mandatory=$false)]
-        [string[]]$TaefArgs
-    )
-
-    Start-Process $OpenConsolePath -Wait -ArgumentList "powershell.exe $TaefPath $TestDll $TaefArgs; Read-Host 'Press enter to continue...'"
-}
-
-#.SYNOPSIS
-# Runs OpenConsole's tests. Will only run unit tests by default. Each ft test is
-# run in its own window. Note that the uia tests will move the mouse around, so
-# it must be left alone for the duration of the test.
-#
-#.PARAMETER AllTests
-# When set, all tests will be run.
-#
-#.PARAMETER FTOnly
-# When set, only ft tests will be run.
-#
-#.PARAMETER Test
-# Can be used to specify that only a particular test should be run.
-# Current values allowed are: host, interactivityWin32, terminal, adapter,
-# feature, uia, textbuffer.
-#
-#.PARAMETER TaefArgs
-# Used to pass any additional arguments to the test runner.
-#
-#.PARAMETER Platform
-# The platform of the OpenConsole tests to run. Can be "x64" or "x86".
-# Defaults to "x64".
-#
-#.PARAMETER Configuration
-# The configuration of the OpenConsole tests to run. Can be "Debug" or
-# "Release". Defaults to "Debug".
-function Invoke-OpenConsoleTests()
-{
-    [CmdletBinding()]
-    Param (
-        [parameter(Mandatory=$false)]
-        [switch]$AllTests,
-
-        [parameter(Mandatory=$false)]
-        [switch]$FTOnly,
-
-        [parameter(Mandatory=$false)]
-        [ValidateSet('host', 'interactivityWin32', 'terminal', 'adapter', 'feature', 'uia', 'textbuffer', 'til', 'types', 'terminalCore', 'terminalApp', 'localTerminalApp', 'unitSettingsModel', 'unitRemoting', 'unitControl')]
-        [string]$Test,
-
-        [parameter(Mandatory=$false)]
-        [string[]]$TaefArgs,
-
-        [parameter(Mandatory=$false)]
-        [ValidateSet('x64', 'x86')]
-        [string]$Platform = "x64",
-
-        [parameter(Mandatory=$false)]
-        [ValidateSet('Debug', 'Release')]
-        [string]$Configuration = "Debug"
-
-    )
-
-    $root = Find-OpenConsoleRoot
-
-    if (($AllTests -and $FTOnly) -or ($AllTests -and $Test) -or ($FTOnly -and $Test))
-    {
-        Write-Host "Invalid combination of flags" -ForegroundColor Red
-        return
-    }
-    $OpenConsolePlatform = $Platform
-    if ($Platform -eq 'x86')
-    {
-        $OpenConsolePlatform = 'Win32'
-    }
-<<<<<<< HEAD
-    $OpenConsolePath = "$env:OpenConsoleroot\bin\$OpenConsolePlatform\$Configuration\OpenConsole.exe"
-    $TaefExePath = "$root\packages\Microsoft.Taef.10.93.240607003\build\Binaries\$Platform\te.exe"
-=======
-    $OpenConsolePath = "$root\bin\$OpenConsolePlatform\$Configuration\OpenConsole.exe"
-    $TaefExePath = "$root\packages\Microsoft.Taef.10.60.210621002\build\Binaries\$Platform\te.exe"
->>>>>>> 6372baa0
-    $BinDir = "$root\bin\$OpenConsolePlatform\$Configuration"
-
-    [xml]$TestConfig = Get-Content "$root\tools\tests.xml"
-
-    # check if WinAppDriver needs to be started
-    $WinAppDriverExe = $null
-    if ($AllTests -or $FtOnly -or $Test -eq "uia")
-    {
-        $WinAppDriverExe = [Diagnostics.Process]::Start("$root\dep\WinAppDriver\WinAppDriver.exe")
-    }
-
-    # select tests to run
-    if ($AllTests)
-    {
-        $TestsToRun = $TestConfig.tests.test
-    }
-    elseif ($FTOnly)
-    {
-        $TestsToRun = $TestConfig.tests.test | Where-Object { $_.type -eq "ft" }
-    }
-    elseif ($Test)
-    {
-        $TestsToRun = $TestConfig.tests.test | Where-Object { $_.name -eq $Test }
-    }
-    else
-    {
-        # run unit tests by default
-        $TestsToRun = $TestConfig.tests.test | Where-Object { $_.type -eq "unit" }
-    }
-
-    # run selected tests
-    foreach ($t in $TestsToRun)
-    {
-        $currentTaefExe = $TaefExePath
-        if ($t.isolatedTaef -eq "true")
-        {
-            $currentTaefExe = (Join-Path (Split-Path (Join-Path $BinDir $t.binary)) "te.exe")
-        }
-
-        if ($t.type -eq "unit")
-        {
-            & $currentTaefExe "$BinDir\$($t.binary)" $TaefArgs
-        }
-        elseif ($t.type -eq "ft")
-        {
-            Invoke-TaefInNewWindow -OpenConsolePath $OpenConsolePath -TaefPath $currentTaefExe -TestDll "$BinDir\$($t.binary)" -TaefArgs $TaefArgs
-        }
-        else
-        {
-            Write-Host "Invalid test type $t.type for test: $t.name" -ForegroundColor Red
-            return
-        }
-    }
-
-    # stop running WinAppDriver if it was launched
-    if ($WinAppDriverExe)
-    {
-        Stop-Process -Id $WinAppDriverExe.Id
-    }
-}
-
-
-#.SYNOPSIS
-# Builds OpenConsole.sln using msbuild. Any arguments get passed on to msbuild.
-function Invoke-OpenConsoleBuild()
-{
-    $root = Find-OpenConsoleRoot
-    & "$root\dep\nuget\nuget.exe" restore "$root\OpenConsole.sln"
-    & "$root\dep\nuget\nuget.exe" restore "$root\dep\nuget\packages.config"
-    msbuild.exe "$root\OpenConsole.sln" @args
-}
-
-#.SYNOPSIS
-# Launches an OpenConsole process.
-#
-#.PARAMETER Platform
-# The platform of the OpenConsole executable to launch. Can be "x64" or "x86".
-# Defaults to "x64".
-#
-#.PARAMETER Configuration
-# The configuration of the OpenConsole executable to launch. Can be "Debug" or
-# "Release". Defaults to "Debug".
-function Start-OpenConsole()
-{
-    [CmdletBinding()]
-    Param (
-        [parameter(Mandatory=$false)]
-        [string]$Platform = "x64",
-
-        [parameter(Mandatory=$false)]
-        [string]$Configuration = "Debug"
-    )
-    if ($Platform -like "x86")
-    {
-        $Platform = "Win32"
-    }
-    & "$(Find-OpenConsoleRoot)\bin\$Platform\$Configuration\OpenConsole.exe"
-}
-
-#.SYNOPSIS
-# Launches an OpenConsole process and attaches the default debugger.
-#
-#.PARAMETER Platform
-# The platform of the OpenConsole executable to launch. Can be "x64" or "x86".
-# Defaults to "x64".
-#
-#.PARAMETER Configuration
-# The configuration of the OpenConsole executable to launch. Can be "Debug" or
-# "Release". Defaults to "Debug".
-function Debug-OpenConsole()
-{
-    [CmdletBinding()]
-    Param (
-        [parameter(Mandatory=$false)]
-        [string]$Platform = "x64",
-
-        [parameter(Mandatory=$false)]
-        [string]$Configuration = "Debug"
-    )
-    if ($Platform -like "x86")
-    {
-        $Platform = "Win32"
-    }
-    $process = [Diagnostics.Process]::Start("$(Find-OpenConsoleRoot)\bin\$Platform\$Configuration\OpenConsole.exe")
-    Debug-Process -Id $process.Id
-}
-
-#.SYNOPSIS
-# runs clang-format on list of files
-#
-#.PARAMETER Path
-# The full paths to the files to format
-function Invoke-ClangFormat {
-    [CmdletBinding()]
-    Param (
-        [Parameter(Mandatory=$true,ValueFromPipeline=$true)]
-        [string[]]$Path,
-
-        [Parameter(Mandatory=$false)]
-        [string]$ClangFormatPath = "clang-format" # (whichever one is in $PATH)
-    )
-
-    Begin {
-        $BatchSize = [int]64
-        $Paths = @()
-    }
-
-    Process {
-        ForEach($_ in $Path) {
-            $Paths += Get-Item $_ -ErrorAction Stop | Select -Expand FullName
-        }
-    }
-
-    End {
-        For($i = [int]0; $i -Lt $Paths.Length; $i += $BatchSize) {
-            Try {
-                & $ClangFormatPath -i $Paths[$i .. ($i + $BatchSize - 1)]
-            } Catch {
-                Write-Error $_
-            }
-        }
-    }
-}
-
-#.SYNOPSIS
-# Check that xaml files are formatted correctly. This won't actually
-# format the files - it'll only ensure that they're formatted correctly.
-function Test-XamlFormat() {
-    $root = Find-OpenConsoleRoot
-    & dotnet tool restore --add-source https://api.nuget.org/v3/index.json
-
-    $xamlsForStyler = (git ls-files "$root/**/*.xaml") -join ","
-    dotnet tool run xstyler -- -c "$root\XamlStyler.json" -f "$xamlsForStyler" --passive
-
-    if ($LASTEXITCODE -eq 1) {
-        throw "Xaml formatting bad, run Invoke-XamlFormat on branch"
-    }
-
-}
-
-#.SYNOPSIS
-# run xstyler on xaml files. Note that this will `touch` every file,
-# even if there's nothing to do for a given file.
-function Invoke-XamlFormat() {
-    $root = Find-OpenConsoleRoot
-    & dotnet tool restore --add-source https://api.nuget.org/v3/index.json
-
-    # xstyler lets you pass multiple xaml files in the -f param if they're all
-    # joined by commas. The `git ls-files` command will only get us the .xaml
-    # files actually in the git repo, ignoring ones in "Generated Files/"
-    $xamlsForStyler = (git ls-files "$root/**/*.xaml") -join ","
-    dotnet tool run xstyler -- -c "$root\XamlStyler.json" -f "$xamlsForStyler"
-
-    # Strip BOMs from all the .xaml files
-    $xamls = (git ls-files --full-name "$root/**/*.xaml")
-    foreach ($file in $xamls) {
-        $content = Get-Content "$root/$file"
-        [IO.File]::WriteAllLines("$root/$file", $content)
-    }
-}
-
-#.SYNOPSIS
-# runs code formatting on all c++ and .xaml files.
-#
-#.PARAMETER IgnoreXaml
-# When set, don't format XAML files. The CI needs this so
-# Invoke-CheckBadCodeFormatting won't touch all the .xaml files.
-function Invoke-CodeFormat() {
-
-    [CmdletBinding()]
-    Param (
-        [parameter(Mandatory=$false)]
-        [switch]$IgnoreXaml
-    )
-
-    $root = Find-OpenConsoleRoot
-    & "$root\dep\nuget\nuget.exe" restore "$root\tools\packages.config"
-    $clangPackage = ([xml](Get-Content "$root\tools\packages.config")).packages.package | Where-Object id -like "clang-format*"
-    $clangFormatPath = "$root\packages\$($clangPackage.id).$($clangPackage.version)\tools\clang-format.exe"
-    Get-ChildItem -Recurse "$root\src" -Include *.cpp, *.hpp, *.h |
-      Where FullName -NotLike "*Generated Files*" |
-      Invoke-ClangFormat -ClangFormatPath $clangFormatPath
-
-    if ($IgnoreXaml) {
-        # do nothing
-    }
-    else {
-        Invoke-XamlFormat
-    }
-}
-
-#.SYNOPSIS
-# Download clang-format.exe required for code formatting
-function Get-Format()
-{
-    $root = Find-OpenConsoleRoot
-    & "$root\dep\nuget\nuget.exe" restore "$root\tools\packages.config"
-}
-
-Export-ModuleMember -Function Set-MsbuildDevEnvironment,Invoke-OpenConsoleTests,Invoke-OpenConsoleBuild,Start-OpenConsole,Debug-OpenConsole,Invoke-CodeFormat,Invoke-XamlFormat,Test-XamlFormat,Get-Format
+
+# The project's root directory.
+$script:OpenConsoleFallbackRoot="$PSScriptRoot\.."
+
+#.SYNOPSIS
+# Finds the root of the current Terminal checkout.
+function Find-OpenConsoleRoot
+{
+    $root = (git rev-parse --show-toplevel 2>$null)
+    If ($?) {
+        return $root
+    }
+    return $script:OpenConsoleFallbackRoot
+}
+
+#.SYNOPSIS
+# Finds and imports a module that should be local to the project
+#.PARAMETER ModuleName
+# The name of the module to import
+function Import-LocalModule
+{
+    [CmdletBinding()]
+    param(
+        [parameter(Mandatory=$true, Position=0)]
+        [string]$Name
+    )
+
+    $ErrorActionPreference = 'Stop'
+
+    $modules_root = "$(Find-OpenConsoleRoot)\.PowershellModules"
+
+    $local = $null -eq (Get-Module -Name $Name)
+
+    if (-not $local)
+    {
+        return
+    }
+
+    if (-not (Test-Path $modules_root)) {
+        New-Item $modules_root -ItemType 'directory' | Out-Null
+    }
+
+    if (-not (Test-Path "$modules_root\$Name")) {
+        Write-Verbose "$Name not downloaded -- downloading now"
+        $module = Find-Module "$Name"
+        $version = $module.Version
+
+        Write-Verbose "Saving $Name to $modules_root"
+        Save-Module -InputObject $module -Path $modules_root
+        Import-Module "$modules_root\$Name\$version\$Name.psd1"
+    } else {
+        Write-Verbose "$Name already downloaded"
+        $versions = Get-ChildItem "$modules_root\$Name" | Sort-Object
+
+        Get-ChildItem -Path "$($versions[0].FullName)\$Name.psd1" | Import-Module
+    }
+}
+
+#.SYNOPSIS
+# Grabs all environment variable set after vcvarsall.bat is called and pulls
+# them into the Powershell environment.
+function Set-MsbuildDevEnvironment
+{
+    [CmdletBinding()]
+    param(
+        [switch]$Prerelease
+    )
+
+    $ErrorActionPreference = 'Stop'
+
+    Import-LocalModule -Name 'VSSetup'
+
+    Write-Verbose 'Searching for VC++ instances'
+    $vsinfo = `
+        Get-VSSetupInstance  -All -Prerelease:$Prerelease `
+        | Select-VSSetupInstance `
+            -Latest -Product * `
+            -Require 'Microsoft.VisualStudio.Component.VC.Tools.x86.x64'
+
+    $vspath = $vsinfo.InstallationPath
+
+    switch ($env:PROCESSOR_ARCHITECTURE) {
+        "amd64" { $arch = "x64" }
+        "x86" { $arch = "x86" }
+        default { throw "Unknown architecture: $switch" }
+    }
+
+    $devShellModule = "$vspath\Common7\Tools\Microsoft.VisualStudio.DevShell.dll"
+
+    Import-Module -Global -Name $devShellModule
+
+    Write-Verbose 'Setting up environment variables'
+    Enter-VsDevShell -VsInstallPath $vspath -SkipAutomaticLocation `
+        -devCmdArguments "-arch=$arch" | Out-Null
+
+    Set-Item -Force -path "Env:\Platform" -Value $arch
+
+    Write-Host "Dev environment variables set" -ForegroundColor Green
+}
+
+#.SYNOPSIS
+# Runs a Taef test suite in a new OpenConsole window.
+#
+#.PARAMETER OpenConsolePath
+# Path to the OpenConsole.exe to run.
+#
+#.PARAMETER $TaefPath
+# Path to the taef.exe to run.
+#
+#.PARAMETER $TestDll
+# Path to the test DLL to run with Taef.
+#
+#.PARAMETER $TaefArgs
+# Any arguments to path to Taef.
+function Invoke-TaefInNewWindow()
+{
+    [CmdletBinding()]
+    Param (
+        [parameter(Mandatory=$true)]
+        [string]$OpenConsolePath,
+
+        [parameter(Mandatory=$true)]
+        [string]$TaefPath,
+
+        [parameter(Mandatory=$true)]
+        [string]$TestDll,
+
+        [parameter(Mandatory=$false)]
+        [string[]]$TaefArgs
+    )
+
+    Start-Process $OpenConsolePath -Wait -ArgumentList "powershell.exe $TaefPath $TestDll $TaefArgs; Read-Host 'Press enter to continue...'"
+}
+
+#.SYNOPSIS
+# Runs OpenConsole's tests. Will only run unit tests by default. Each ft test is
+# run in its own window. Note that the uia tests will move the mouse around, so
+# it must be left alone for the duration of the test.
+#
+#.PARAMETER AllTests
+# When set, all tests will be run.
+#
+#.PARAMETER FTOnly
+# When set, only ft tests will be run.
+#
+#.PARAMETER Test
+# Can be used to specify that only a particular test should be run.
+# Current values allowed are: host, interactivityWin32, terminal, adapter,
+# feature, uia, textbuffer.
+#
+#.PARAMETER TaefArgs
+# Used to pass any additional arguments to the test runner.
+#
+#.PARAMETER Platform
+# The platform of the OpenConsole tests to run. Can be "x64" or "x86".
+# Defaults to "x64".
+#
+#.PARAMETER Configuration
+# The configuration of the OpenConsole tests to run. Can be "Debug" or
+# "Release". Defaults to "Debug".
+function Invoke-OpenConsoleTests()
+{
+    [CmdletBinding()]
+    Param (
+        [parameter(Mandatory=$false)]
+        [switch]$AllTests,
+
+        [parameter(Mandatory=$false)]
+        [switch]$FTOnly,
+
+        [parameter(Mandatory=$false)]
+        [ValidateSet('host', 'interactivityWin32', 'terminal', 'adapter', 'feature', 'uia', 'textbuffer', 'til', 'types', 'terminalCore', 'terminalApp', 'localTerminalApp', 'unitSettingsModel', 'unitRemoting', 'unitControl')]
+        [string]$Test,
+
+        [parameter(Mandatory=$false)]
+        [string[]]$TaefArgs,
+
+        [parameter(Mandatory=$false)]
+        [ValidateSet('x64', 'x86')]
+        [string]$Platform = "x64",
+
+        [parameter(Mandatory=$false)]
+        [ValidateSet('Debug', 'Release')]
+        [string]$Configuration = "Debug"
+
+    )
+
+    $root = Find-OpenConsoleRoot
+
+    if (($AllTests -and $FTOnly) -or ($AllTests -and $Test) -or ($FTOnly -and $Test))
+    {
+        Write-Host "Invalid combination of flags" -ForegroundColor Red
+        return
+    }
+    $OpenConsolePlatform = $Platform
+    if ($Platform -eq 'x86')
+    {
+        $OpenConsolePlatform = 'Win32'
+    }
+    $OpenConsolePath = "$root\bin\$OpenConsolePlatform\$Configuration\OpenConsole.exe"
+    $TaefExePath = "$root\packages\Microsoft.Taef.10.93.240607003\build\Binaries\$Platform\te.exe"
+    $BinDir = "$root\bin\$OpenConsolePlatform\$Configuration"
+
+    [xml]$TestConfig = Get-Content "$root\tools\tests.xml"
+
+    # check if WinAppDriver needs to be started
+    $WinAppDriverExe = $null
+    if ($AllTests -or $FtOnly -or $Test -eq "uia")
+    {
+        $WinAppDriverExe = [Diagnostics.Process]::Start("$root\dep\WinAppDriver\WinAppDriver.exe")
+    }
+
+    # select tests to run
+    if ($AllTests)
+    {
+        $TestsToRun = $TestConfig.tests.test
+    }
+    elseif ($FTOnly)
+    {
+        $TestsToRun = $TestConfig.tests.test | Where-Object { $_.type -eq "ft" }
+    }
+    elseif ($Test)
+    {
+        $TestsToRun = $TestConfig.tests.test | Where-Object { $_.name -eq $Test }
+    }
+    else
+    {
+        # run unit tests by default
+        $TestsToRun = $TestConfig.tests.test | Where-Object { $_.type -eq "unit" }
+    }
+
+    # run selected tests
+    foreach ($t in $TestsToRun)
+    {
+        $currentTaefExe = $TaefExePath
+        if ($t.isolatedTaef -eq "true")
+        {
+            $currentTaefExe = (Join-Path (Split-Path (Join-Path $BinDir $t.binary)) "te.exe")
+        }
+
+        if ($t.type -eq "unit")
+        {
+            & $currentTaefExe "$BinDir\$($t.binary)" $TaefArgs
+        }
+        elseif ($t.type -eq "ft")
+        {
+            Invoke-TaefInNewWindow -OpenConsolePath $OpenConsolePath -TaefPath $currentTaefExe -TestDll "$BinDir\$($t.binary)" -TaefArgs $TaefArgs
+        }
+        else
+        {
+            Write-Host "Invalid test type $t.type for test: $t.name" -ForegroundColor Red
+            return
+        }
+    }
+
+    # stop running WinAppDriver if it was launched
+    if ($WinAppDriverExe)
+    {
+        Stop-Process -Id $WinAppDriverExe.Id
+    }
+}
+
+
+#.SYNOPSIS
+# Builds OpenConsole.sln using msbuild. Any arguments get passed on to msbuild.
+function Invoke-OpenConsoleBuild()
+{
+    $root = Find-OpenConsoleRoot
+    & "$root\dep\nuget\nuget.exe" restore "$root\OpenConsole.sln"
+    & "$root\dep\nuget\nuget.exe" restore "$root\dep\nuget\packages.config"
+    msbuild.exe "$root\OpenConsole.sln" @args
+}
+
+#.SYNOPSIS
+# Launches an OpenConsole process.
+#
+#.PARAMETER Platform
+# The platform of the OpenConsole executable to launch. Can be "x64" or "x86".
+# Defaults to "x64".
+#
+#.PARAMETER Configuration
+# The configuration of the OpenConsole executable to launch. Can be "Debug" or
+# "Release". Defaults to "Debug".
+function Start-OpenConsole()
+{
+    [CmdletBinding()]
+    Param (
+        [parameter(Mandatory=$false)]
+        [string]$Platform = "x64",
+
+        [parameter(Mandatory=$false)]
+        [string]$Configuration = "Debug"
+    )
+    if ($Platform -like "x86")
+    {
+        $Platform = "Win32"
+    }
+    & "$(Find-OpenConsoleRoot)\bin\$Platform\$Configuration\OpenConsole.exe"
+}
+
+#.SYNOPSIS
+# Launches an OpenConsole process and attaches the default debugger.
+#
+#.PARAMETER Platform
+# The platform of the OpenConsole executable to launch. Can be "x64" or "x86".
+# Defaults to "x64".
+#
+#.PARAMETER Configuration
+# The configuration of the OpenConsole executable to launch. Can be "Debug" or
+# "Release". Defaults to "Debug".
+function Debug-OpenConsole()
+{
+    [CmdletBinding()]
+    Param (
+        [parameter(Mandatory=$false)]
+        [string]$Platform = "x64",
+
+        [parameter(Mandatory=$false)]
+        [string]$Configuration = "Debug"
+    )
+    if ($Platform -like "x86")
+    {
+        $Platform = "Win32"
+    }
+    $process = [Diagnostics.Process]::Start("$(Find-OpenConsoleRoot)\bin\$Platform\$Configuration\OpenConsole.exe")
+    Debug-Process -Id $process.Id
+}
+
+#.SYNOPSIS
+# runs clang-format on list of files
+#
+#.PARAMETER Path
+# The full paths to the files to format
+function Invoke-ClangFormat {
+    [CmdletBinding()]
+    Param (
+        [Parameter(Mandatory=$true,ValueFromPipeline=$true)]
+        [string[]]$Path,
+
+        [Parameter(Mandatory=$false)]
+        [string]$ClangFormatPath = "clang-format" # (whichever one is in $PATH)
+    )
+
+    Begin {
+        $BatchSize = [int]64
+        $Paths = @()
+    }
+
+    Process {
+        ForEach($_ in $Path) {
+            $Paths += Get-Item $_ -ErrorAction Stop | Select -Expand FullName
+        }
+    }
+
+    End {
+        For($i = [int]0; $i -Lt $Paths.Length; $i += $BatchSize) {
+            Try {
+                & $ClangFormatPath -i $Paths[$i .. ($i + $BatchSize - 1)]
+            } Catch {
+                Write-Error $_
+            }
+        }
+    }
+}
+
+#.SYNOPSIS
+# Check that xaml files are formatted correctly. This won't actually
+# format the files - it'll only ensure that they're formatted correctly.
+function Test-XamlFormat() {
+    $root = Find-OpenConsoleRoot
+    & dotnet tool restore --add-source https://api.nuget.org/v3/index.json
+
+    $xamlsForStyler = (git ls-files "$root/**/*.xaml") -join ","
+    dotnet tool run xstyler -- -c "$root\XamlStyler.json" -f "$xamlsForStyler" --passive
+
+    if ($LASTEXITCODE -eq 1) {
+        throw "Xaml formatting bad, run Invoke-XamlFormat on branch"
+    }
+
+}
+
+#.SYNOPSIS
+# run xstyler on xaml files. Note that this will `touch` every file,
+# even if there's nothing to do for a given file.
+function Invoke-XamlFormat() {
+    $root = Find-OpenConsoleRoot
+    & dotnet tool restore --add-source https://api.nuget.org/v3/index.json
+
+    # xstyler lets you pass multiple xaml files in the -f param if they're all
+    # joined by commas. The `git ls-files` command will only get us the .xaml
+    # files actually in the git repo, ignoring ones in "Generated Files/"
+    $xamlsForStyler = (git ls-files "$root/**/*.xaml") -join ","
+    dotnet tool run xstyler -- -c "$root\XamlStyler.json" -f "$xamlsForStyler"
+
+    # Strip BOMs from all the .xaml files
+    $xamls = (git ls-files --full-name "$root/**/*.xaml")
+    foreach ($file in $xamls) {
+        $content = Get-Content "$root/$file"
+        [IO.File]::WriteAllLines("$root/$file", $content)
+    }
+}
+
+#.SYNOPSIS
+# runs code formatting on all c++ and .xaml files.
+#
+#.PARAMETER IgnoreXaml
+# When set, don't format XAML files. The CI needs this so
+# Invoke-CheckBadCodeFormatting won't touch all the .xaml files.
+function Invoke-CodeFormat() {
+
+    [CmdletBinding()]
+    Param (
+        [parameter(Mandatory=$false)]
+        [switch]$IgnoreXaml
+    )
+
+    $root = Find-OpenConsoleRoot
+    & "$root\dep\nuget\nuget.exe" restore "$root\tools\packages.config"
+    $clangPackage = ([xml](Get-Content "$root\tools\packages.config")).packages.package | Where-Object id -like "clang-format*"
+    $clangFormatPath = "$root\packages\$($clangPackage.id).$($clangPackage.version)\tools\clang-format.exe"
+    Get-ChildItem -Recurse "$root\src" -Include *.cpp, *.hpp, *.h |
+      Where FullName -NotLike "*Generated Files*" |
+      Invoke-ClangFormat -ClangFormatPath $clangFormatPath
+
+    if ($IgnoreXaml) {
+        # do nothing
+    }
+    else {
+        Invoke-XamlFormat
+    }
+}
+
+#.SYNOPSIS
+# Download clang-format.exe required for code formatting
+function Get-Format()
+{
+    $root = Find-OpenConsoleRoot
+    & "$root\dep\nuget\nuget.exe" restore "$root\tools\packages.config"
+}
+
+Export-ModuleMember -Function Set-MsbuildDevEnvironment,Invoke-OpenConsoleTests,Invoke-OpenConsoleBuild,Start-OpenConsole,Debug-OpenConsole,Invoke-CodeFormat,Invoke-XamlFormat,Test-XamlFormat,Get-Format