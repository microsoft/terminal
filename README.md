Welcome\! This repository contains the source code for:

  - Windows Terminal
  - The Windows console host (`conhost.exe`)
  - Components shared between the two projects
  - [ColorTool](https://github.com/Microsoft/Terminal/tree/master/src/tools/ColorTool)
  - [Sample projects](https://github.com/Microsoft/Terminal/tree/master/samples) that show how to consume the Windows Console APIs

### Build Status

Project|Build Status
---|---
Terminal|[![Build Status](https://dev.azure.com/ms/Terminal/_apis/build/status/Terminal%20CI?branchName=master)](https://dev.azure.com/ms/Terminal/_build?definitionId=136)
ColorTool|![](https://microsoft.visualstudio.com/_apis/public/build/definitions/c93e867a-8815-43c1-92c4-e7dd5404f1e1/17023/badge)

# Terminal & Console Overview

Please take a few minutes to review the overview below before diving into the code:

## Windows Terminal

Windows Terminal is a new, modern, feature-rich, productive terminal application for command-line users. It includes many of the features most frequently requested by the Windows command-line community including support for tabs, rich text, globalization, configurability, theming & styling, and more.

The Terminal will also need to meet our goals and measures to ensure it remains fast, and efficient, and doesn't consume vast amounts of memory or power.

## The Windows console host

The Windows console host, `conhost.exe`, is Windows' original command-line user experience. It implements Windows' command-line infrastructure, and is responsible for hosting the Windows Console API, input engine, rendering engine, and user preferences. The console host code in this repository is the actual source from which the `conhost.exe` in Windows itself is built.

Console's primary goal is to remain backwards-compatible with existing console subsystem applications.

Since assuming ownership of the Windows command-line in 2014, the team has added several new features to the Console, including window transparency, line-based selection, support for [ANSI / Virtual Terminal sequences](https://en.wikipedia.org/wiki/ANSI_escape_code), [24-bit color](https://devblogs.microsoft.com/commandline/24-bit-color-in-the-windows-console/), a [Pseudoconsole ("ConPTY")](https://devblogs.microsoft.com/commandline/windows-command-line-introducing-the-windows-pseudo-console-conpty/), and more.

However, because the Console's primary goal is to maintain backward compatibility, we've been unable to add many of the features the community has been asking for, and which we've been wanting to add for the last several years--like tabs!

These limitations led us to create the new Windows Terminal.

## Shared Components

While overhauling the Console, we've modernized its codebase considerably. We've cleanly separated logical entities into modules and classes, introduced some key extensibility points, replaced several old, home-grown collections and containers with safer, more efficient [STL containers](https://docs.microsoft.com/en-us/cpp/standard-library/stl-containers?view=vs-2019), and made the code simpler and safer by using Microsoft's [WIL](https://github.com/Microsoft/wil) header library.

This overhaul work resulted in the creation of several key components that would be useful for any terminal implementation on Windows, including a new DirectWrite-based text layout and rendering engine, a text buffer capable of storing both UTF-16 and UTF-8, and a VT parser/emitter.

## Building a new terminal

When we started building the new terminal application, we explored and evaluated several approaches and technology stacks. We ultimately decided that our goals would be best met by sticking with C++ and sharing the aforementioned modernized components, placing them atop the modern Windows application platform and UI framework.

Further, we realized that this would allow us to build the terminal's renderer and input stack as a reusable Windows UI control that others can incorporate into their applications.

# FAQ

## Where can I download Windows Terminal?

### There are no binaries to download quite yet. 

The Windows Terminal is in the _very early_ alpha stage, and not ready for the general public quite yet. If you want to jump in early, you can try building it yourself from source. 

Otherwise, you'll need to wait until Mid-June for an official preview build to drop.

## I built and ran the new Terminal, but it looks just like the old console! What gives?

Firstly, make sure you're building & deploying `CascadiaPackage` in Visual Studio, _NOT_ `Host.EXE`. `OpenConsole.exe` is just `conhost.exe`, the same old console you know and love. `opencon.cmd` will launch `openconsole.exe`, and unfortunately, `openterm.cmd` is currently broken.

Secondly, try pressing Ctrl+t. The tabs are hidden when you only have one tab by default. In the future, the UI will be dramatically different, but for now, the defaults are _supposed_ to look like the console defaults.

## I tried running WindowsTerminal.exe and it crashes!

* Don't try to run it unpackaged. Make sure to build & deploy `CascadiaPackage` from Visual Studio, and run the Windows Terminal (Preview) app.
* Make sure you're on the right version of Windows. You'll need to be on Insider's builds, or wait for the 1903 release, as the Windows Terminal **REQUIRES** features from the latest Windows release.

# Getting Started

## Prerequisites

* You must be running Windows 1903 (build >= 10.0.18362.0) or above in order to run Windows Terminal
* You must have the [1903 SDK](https://developer.microsoft.com/en-us/windows/downloads/windows-10-sdk) (build 10.0.18362.0) installed
<<<<<<< HEAD
* You must have at least [VS 2017](https://visualstudio.microsoft.com/downloads/) installed
* You must install the following Workloads via the VS Installer:
  - Desktop Development with C++
    - If you're running VS2019, you'll also need to install the following Individual Components: 
      - MSVC v141 - VS 2017 C++ (x86 and x64) build tools
      - C++ ATL for v141 build tools (x86 and x64)
  - Universal Windows Platform Development
    - Also install the following Individual Component:
      - C++ (v141) Universal Windows Platform Tools

* You must also enable Developer Mode in the Windows Settings app to locally install and run the Terminal app.
=======
* You will need at least [VS 2017](https://visualstudio.microsoft.com/downloads/) installed
* You will need to install both the following packages in VS ("Workloads" tab in Visual Studio Installer) :
  - "Desktop Development with C++" (Workload)
  - "Universal Windows Platform Development" (Workload)
    - Specifically ensure "C++ (v141) Universal Windows Platform Tools" is installed (it may not have been by above alone) (Individual Components)
  - If you're running VS2019, you'll also need to install the "MSVC v141 - VS 2017 C++ (x86 and x64) build tools" and "C++ ATL for v141 build tools (x86 and x64)" (Individual Components)
* You will also need to enable Developer Mode in the Settings app to enable installing the Terminal app for running locally.
>>>>>>> fa65f508

## Contributing

We are excited to work alongside you, our amazing community, to build and enhance Windows Terminal\!

We ask that **before you start work on a feature that you would like to contribute, <span class="underline">please file an issue</span> describing your proposed change**: We will be happy to work with you to figure out the best approach, provide guidance and mentorship throughout feature development, and help avoid any wasted or duplicate effort.

> 👉 **Remember\!** Your contributions may be incorporated into future versions of Windows\! Because of this, all pull requests will be subject to the same level of scrutiny for quality, coding standards, performance, globalization, accessibility, and compatibility as those of our internal contributors.

> ⚠ **Note**: the Command-Line Team are actively working out of this repository and will be periodically re-structuring the code to make it easier to comprehend, navigate, build, test, and contribute to, so **DO expect significant changes to code layout on a regular basis**.

## Communicating with the Team

The easiest way to communicate with the team is via GitHub issues. Please file new issues, feature requests and suggestions, but **DO search for similar open/closed pre-existing issues before you do**.

Please help us keep this repository clean, inclusive, and fun\! We will not tolerate any abusive, rude, disrespectful or inappropriate behavior. Read our [Code of Conduct](https://opensource.microsoft.com/codeofconduct/) for more details.

If you would like to ask a question that you feel doesn't warrant an issue (yet), please reach out to us via Twitter:

  - Rich Turner, Program Manager: [@richturn\_ms](https://twitter.com/richturn_ms)

  - Dustin Howett, Engineering Lead: [@dhowett](https://twitter.com/DHowett)
  
  - Michael Niksa, Senior Developer: [@michaelniksa](https://twitter.com/MichaelNiksa)

  - Kayla Cinnamon, Program Manager (especially for UX issues): [@cinnamon\_msft](https://twitter.com/cinnamon_msft)

# Developer Guidance

## Building the Code

This repository uses [git submodules](https://git-scm.com/book/en/v2/Git-Tools-Submodules) for some of its dependencies. To make sure submodules are restored or updated, be sure to run the following prior to building:

```shell
git submodule update --init --recursive
```

OpenConsole.sln may be built from within Visual Studio or from the command-line using MSBuild. To build from the command line:

```shell
nuget restore OpenConsole.sln
msbuild OpenConsole.sln
```

We've provided a set of convenience scripts in the **/tools** directory to help automate the process of building and running tests.

## Coding Guidance

Please review these brief docs below relating to our coding standards etc.

> 👉 If you find something missing from these docs, feel free to contribute to any of our documentation files anywhere in the repository (or make some new ones\!)

This is a work in progress as we learn what we'll need to provide people in order to be effective contributors to our project.

  - [Coding Style](https://github.com/Microsoft/Terminal/blob/master/doc/STYLE.md)
  - [Code Organization](https://github.com/Microsoft/Terminal/blob/master/doc/ORGANIZATION.md)
  - [Exceptions in our legacy codebase](https://github.com/Microsoft/Terminal/blob/master/doc/EXCEPTIONS.md)
  - [Helpful smart pointers and macros for interfacing with Windows in WIL](https://github.com/Microsoft/Terminal/blob/master/doc/WIL.md)

# Code of Conduct

This project has adopted the [Microsoft Open Source Code of Conduct][conduct-code].
For more information see the [Code of Conduct FAQ][conduct-FAQ] or contact [opencode@microsoft.com][conduct-email] with any additional questions or comments.

[conduct-code]: https://opensource.microsoft.com/codeofconduct/
[conduct-FAQ]: https://opensource.microsoft.com/codeofconduct/faq/
[conduct-email]: mailto:opencode@microsoft.com
<|MERGE_RESOLUTION|>--- conflicted
+++ resolved
@@ -74,7 +74,6 @@
 
 * You must be running Windows 1903 (build >= 10.0.18362.0) or above in order to run Windows Terminal
 * You must have the [1903 SDK](https://developer.microsoft.com/en-us/windows/downloads/windows-10-sdk) (build 10.0.18362.0) installed
-<<<<<<< HEAD
 * You must have at least [VS 2017](https://visualstudio.microsoft.com/downloads/) installed
 * You must install the following Workloads via the VS Installer:
   - Desktop Development with C++
@@ -86,15 +85,6 @@
       - C++ (v141) Universal Windows Platform Tools
 
 * You must also enable Developer Mode in the Windows Settings app to locally install and run the Terminal app.
-=======
-* You will need at least [VS 2017](https://visualstudio.microsoft.com/downloads/) installed
-* You will need to install both the following packages in VS ("Workloads" tab in Visual Studio Installer) :
-  - "Desktop Development with C++" (Workload)
-  - "Universal Windows Platform Development" (Workload)
-    - Specifically ensure "C++ (v141) Universal Windows Platform Tools" is installed (it may not have been by above alone) (Individual Components)
-  - If you're running VS2019, you'll also need to install the "MSVC v141 - VS 2017 C++ (x86 and x64) build tools" and "C++ ATL for v141 build tools (x86 and x64)" (Individual Components)
-* You will also need to enable Developer Mode in the Settings app to enable installing the Terminal app for running locally.
->>>>>>> fa65f508
 
 ## Contributing
 
@@ -161,4 +151,4 @@
 
 [conduct-code]: https://opensource.microsoft.com/codeofconduct/
 [conduct-FAQ]: https://opensource.microsoft.com/codeofconduct/faq/
-[conduct-email]: mailto:opencode@microsoft.com
+[conduct-email]: mailto:opencode@microsoft.com