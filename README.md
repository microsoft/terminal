--- conflicted
+++ resolved
@@ -1,12 +1,6 @@
-<<<<<<< HEAD
 # Welcome to the Windows Terminal, Console and Command-Line repo
 
 This repository contains the source code for:
-=======
-# Welcome
-
-This repository contains the source code & documentation for:
->>>>>>> b9233c03
 
 * [Windows Terminal](https://www.microsoft.com/en-us/p/windows-terminal-preview/9n0dx20hk701)
 * The Windows console host (`conhost.exe`)
@@ -14,60 +8,26 @@
 * [ColorTool](https://github.com/Microsoft/Terminal/tree/master/src/tools/ColorTool)
 * [Sample projects](https://github.com/Microsoft/Terminal/tree/master/samples) that show how to consume the Windows Console APIs
 
-<<<<<<< HEAD
 Related repositories include:
 
 * [Console API Documentation](https://github.com/MicrosoftDocs/Console-Docs)
 * [Cascadia Code Font](https://github.com/Microsoft/Cascadia-Code)
 
 ## Installing & running Windows Terminal
-=======
-Other related repositories include:
-
-* [Console API Documentation](https://github.com/MicrosoftDocs/Console-Docs)
-
-## Installing & running Windows Terminal
-
-### Operating System Support
-
-Windows Terminal can be installed on Windows 10 1903 (build 18362) or later.
-
-### Install via the Microsoft Store
-
-We recommend downloading the Windows Terminal from the Microsoft Store so that it will be automatically upgraded when we release new builds:
->>>>>>> b9233c03
-
-> 👉 Note: To run the Windows Terminal you'll need to be running Windows 10 1903 (build 18362) or later
-
-<<<<<<< HEAD
-### From the Microsoft Store
-
-Install the Windows Terminal free from the Microsoft Store and it'll be continuously updated:
-
-<a href='//www.microsoft.com/store/apps/9n0dx20hk701?cid=storebadge&ocid=badge'>
-<img src='https://assets.windowsphone.com/85864462-9c82-451e-9355-a3d5f874397a/English_get-it-from-MS_InvariantCulture_Default.png' alt='English badge' width="284" height="104" />
-</a>
-
-### From this repository
-
-Every public release of Windows Terminal is avaiable for manual download from [this repo's Releases page](https://github.com/microsoft/terminal/releases)
-
-> ⚠ Note: If you manually install Terminal from [releases](https://github.com/microsoft/terminal/releases), Terminal will not auto-update when newer builds are published. Be sure to regularly check & install the latest Terminal release to receive all the latest fixes and improvements!
-
-### Via Chocolatey (unofficial)
-
-=======
+
+> 👉 Note: Windows Terminal requires Windows 10 1903 (build 18362) or later
+
 ### Manually install builds from this repository
 
 For users who are unable to install Terminal from the Microsoft Store, Terminal builds can be manually downloaded from this repository's [Releases page](https://github.com/microsoft/terminal/releases).
 
 > ⚠ Note: If you install Terminal manually:
+>
 > * Be sure to install the [Desktop Bridge VC++ v14 Redistributable Package](https://www.microsoft.com/en-us/download/details.aspx?id=53175) otherwise Terminal may not install and/or run and may crash at startup
 > * Terminal will not auto-update when new builds are released so you will need to regularly install the latest Terminal release to receive all the latest fixes and improvements!
 
 ### Install via Chocolatey (unofficial)
 
->>>>>>> b9233c03
 [Chocolatey](https://chocolatey.org) users can download and install the latest Terminal release by installing the `microsoft-windows-terminal` package:
 
 ```powershell
@@ -80,17 +40,10 @@
 choco upgrade microsoft-windows-terminal
 ```
 
-<<<<<<< HEAD
-> If you have any issues when installing/upgrading the package, please go to the [package page](https://chocolatey.org/packages/microsoft-windows-terminal) and follow the [Chocolatey triage process](https://chocolatey.org/docs/package-triage-process).
-
----
-
-=======
 If you have any issues when installing/upgrading the package please go to the [Windows Terminal package page](https://chocolatey.org/packages/microsoft-windows-terminal) and follow the [Chocolatey triage process](https://chocolatey.org/docs/package-triage-process)
 
 ---
 
->>>>>>> b9233c03
 ## Project Build Status
 
 Project|Build Status
@@ -116,91 +69,62 @@
 
 The Terminal will also need to meet our goals and measures to ensure it remains fast and efficient, and doesn't consume vast amounts of memory or power.
 
-<<<<<<< HEAD
-### The Windows Console host
-
-The Windows Console host, `conhost.exe`, is Windows' original command-line user experience.
-
-The Console is the app you see and interact with when you run Cmd, PowerShell, WSL, or any other command-line application on Windows.
-=======
 ### The Windows Console Host
 
-The Windows Console host, `conhost.exe`, is Windows' original command-line user experience. It implements Windows' command-line infrastructure, and is responsible for hosting the Windows Console API, input engine, rendering engine, and user preferences. The console host code in this repository is the actual source from which the `conhost.exe` in Windows itself is built.
->>>>>>> b9233c03
-
-Console also implements Windows' command-line infrastructure, hosting the Windows Console API, input engine, rendering engine, and user preferences. 
-
-<<<<<<< HEAD
-> The Console's code in this repository is the actual source from which the `conhost.exe` in Windows itself is built.
-=======
-However, because Windows Console's primary goal is to maintain backward compatibility, we've been unable to add many of the features the community has been asking for (and which we've been wanting to add) for the last several years including tabs, unicode text, emoji, etc.
->>>>>>> b9233c03
-
-Since taking ownership of the Windows command-line in 2014, the team has added several new features to the Console, including window transparency, line-based selection, support for [ANSI / Virtual Terminal sequences](https://en.wikipedia.org/wiki/ANSI_escape_code), [24-bit color](https://devblogs.microsoft.com/commandline/24-bit-color-in-the-windows-console/), a [Pseudoconsole ("ConPTY")](https://devblogs.microsoft.com/commandline/windows-command-line-introducing-the-windows-pseudo-console-conpty/), and more.
-
-<<<<<<< HEAD
-However, because Windows Console's primary goal is to maintain backward compatibility, we've been unable to add many of the features the community has been asking for (and which we've been wanting to add) for the last several years including tabs, unicode text, and emoji.
-=======
+The Windows Console host, `conhost.exe`, is Windows' original command-line user experience. It also hosts Windows' command-line infrastructure and the Windows Console API server, input engine, rendering engine, user preferences, etc. The console host code in this repository is the actual source from which the `conhost.exe` in Windows itself is built.
+
+Since taking ownership of the Windows command-line in 2014, the team added several new features to the Console, including background transparency, line-based selection, support for [ANSI / Virtual Terminal sequences](https://en.wikipedia.org/wiki/ANSI_escape_code), [24-bit color](https://devblogs.microsoft.com/commandline/24-bit-color-in-the-windows-console/), a [Pseudoconsole ("ConPTY")](https://devblogs.microsoft.com/commandline/windows-command-line-introducing-the-windows-pseudo-console-conpty/), and more.
+
+However, because Windows Console's primary goal is to maintain backward compatibility, we have been unable to add many of the features the community (and the team) have been asking for for the last several years including tabs, unicode text, emoji, etc.
+
+These limitations led us to create the new Windows Terminal.
+
+> You can read more about the evolution of the command-line in general, and the Windows command-line specifically in [this accompanying series of blog posts](https://devblogs.microsoft.com/commandline/windows-command-line-backgrounder/) on the Command-Line team's blog.
+
 ### Shared Components
->>>>>>> b9233c03
-
-These limitations led us to create the new Windows Terminal.
-
-> You can read more about the evolution of the command-line in general, and the Windows command-line specifically in [this accompanying series of blog posts](https://devblogs.microsoft.com/commandline/windows-command-line-backgrounder/) on the Command-Line team's blog.
-
-### Shared Components
-
-While overhauling Windows Console, we modernized its codebase considerably: We've cleanly separated logical entities into modules and classes, introduced some key extensibility points, replaced several old, home-grown collections and containers with safer, more efficient [STL containers](https://docs.microsoft.com/en-us/cpp/standard-library/stl-containers?view=vs-2019), and made the code simpler and safer by using Microsoft's [Windows Implementation Libraries - WIL](https://github.com/Microsoft/wil).
+
+While overhauling Windows Console, we modernized its codebase considerably, cleanly separating logical entities into modules and classes, introduced some key extensibility points, replaced several old, home-grown collections and containers with safer, more efficient [STL containers](https://docs.microsoft.com/en-us/cpp/standard-library/stl-containers?view=vs-2019), and made the code simpler and safer by using Microsoft's [Windows Implementation Libraries - WIL](https://github.com/Microsoft/wil).
 
 This overhaul resulted in several of Console's key components being available for re-use in any terminal implementation on Windows. These components include a new DirectWrite-based text layout and rendering engine, a text buffer capable of storing both UTF-16 and UTF-8, a VT parser/emitter, and more.
 
-<<<<<<< HEAD
-## Creating the new Windows Terminal
-
-When we started planning the new Windows Terminal application, we explored and evaluated several approaches and technology stacks. We ultimately decided that our goals would be best met by continuing our investment in our C++ codebase, which would allow us to reuse several of the aforementioned modernized components. Further, we realized that this would allow us to build much of the Terminal's core itself as a reusable UI control that others can incorporate into their applications.
+### Creating the new Windows Terminal
+
+When we started planning the new Windows Terminal application, we explored and evaluated several approaches and technology stacks. We ultimately decided that our goals would be best met by continuing our investment in our C++ codebase, which would allow us to reuse several of the aforementioned modernized components in both the existing Console and the new Terminal. Further, we realized that this would allow us to build much of the Terminal's core itself as a reusable UI control that others can incorporate into their own applications.
 
 The result of this work is contained within this repo and delivered as the Windows Terminal application you can download from the Microsoft Store, or [directly from this repo's releases](https://github.com/microsoft/terminal/releases).
 
 ---
 
 ## Resources
+
 For more information about Windows Terminal, you may find some of these resources useful and interesting:
+
 * [Command-Line Blog](https://devblogs.microsoft.com/commandline)
-* [Command-Line Backgrounder Blog Series]()
+* [Command-Line Backgrounder Blog Series](https://devblogs.microsoft.com/commandline/windows-command-line-backgrounder/)
 * Windows Terminal Launch: [Terminal "Sizzle Video"](https://www.youtube.com/watch?v=8gw0rXPMMPE&list=PLEHMQNlPj-Jzh9DkNpqipDGCZZuOwrQwR&index=2&t=0s)
 * Windows Terminal Launch: [Build 2019 Session](https://www.youtube.com/watch?v=KMudkRcwjCw)
 * Run As Radio: [Show 645 - Windows Terminal with Richard Turner](http://www.runasradio.com/Shows/Show/645)
 * Azure Devops Podcast: [Episode 54 - Kayla Cinnamon and Rich Turner on DevOps on the Windows Terminal](http://azuredevopspodcast.clear-measure.com/kayla-cinnamon-and-rich-turner-on-devops-on-the-windows-terminal-team-episode-54)
+
 ---
 
 ## FAQ
 
-## I built and ran the new Terminal, but it looks just like the old console
-
-Make sure you're building & running the `CascadiaPackage` project in Visual Studio.
-
-## I tried running WindowsTerminal.exe and it crashes
-
-* Make sure to build & deploy `CascadiaPackage` from Visual Studio; don't try to run `WindowsTerminal.exe` directly
-* Make sure you're running Windows 10 1903 or later - Windows Terminal **REQUIRES** features from the latest Windows release
+### I built and ran the new Terminal, but it looks just like the old console
+
+Cause: You're launching the incorrect solution in Visual Studio.
+
+Solution: Make sure you're building & deploying the `CascadiaPackage` project in Visual Studio.
+
+> ⚠ Note: `OpenConsole.exe` is just a locally-built `conhost.exe`, the classic Windows Console that hosts Windows' command-line infrastructure. OpenConsole is used by Windows Terminal to connect to and communicate with command-line applications (via [ConPty](https://devblogs.microsoft.com/commandline/windows-command-line-introducing-the-windows-pseudo-console-conpty/)).
 
 ---
 
 ## Documentation
 
 All project documentation is located in the `./doc` folder. If you would like to contribute to the documentation, please submit a pull request.
-=======
----
-
-## FAQ
-
-## I built and ran the new Terminal, but it looks just like the old console
-Cause: You're launching the incorrect solution in Visual Studio.
-
-Solution: Make sure you're building & deploying the `CascadiaPackage` project in Visual Studio.
-
-> ⚠ Note: `OpenConsole.exe` is just a locally-built `conhost.exe`, the classic Windows Console that hosts Windows' command-line infrastructure. It is used by Windows Terminal to connect to and communicate with command-line applications (via [ConPty](https://devblogs.microsoft.com/commandline/windows-command-line-introducing-the-windows-pseudo-console-conpty/)).
->>>>>>> b9233c03
+
+---
 
 ## Contributing
 
@@ -216,7 +140,6 @@
 
 If you would like to ask a question that you feel doesn't warrant an issue (yet), please reach out to us via Twitter:
 
-<<<<<<< HEAD
 * Kayla Cinnamon, Program Manager: [@cinnamon\_msft](https://twitter.com/cinnamon_msft)
 * Rich Turner, Program Manager: [@richturn\_ms](https://twitter.com/richturn_ms)
 * Dustin Howett, Engineering Lead: [@dhowett](https://twitter.com/DHowett)
@@ -224,22 +147,10 @@
 * Mike Griese, Developer: [@zadjii](https://twitter.com/zadjii)
 * Carlos Zamora, Developer: [@cazamor_msft](https://twitter.com/cazamor_msft)
 
-=======
-  * Rich Turner, Program Manager: [@richturn\_ms](https://twitter.com/richturn_ms)
-
-  * Dustin Howett, Engineering Lead: [@dhowett](https://twitter.com/DHowett)
-
-  * Michael Niksa, Senior Developer: [@michaelniksa](https://twitter.com/MichaelNiksa)
-
-  * Kayla Cinnamon, Program Manager (especially for UX issues): [@cinnamon\_msft](https://twitter.com/cinnamon_msft)
-
-
->>>>>>> b9233c03
 ## Developer Guidance
 
 ## Prerequisites
 
-<<<<<<< HEAD
 * You must be running Windows 1903 (build >= 10.0.18362.0) or later to run Windows Terminal
 * You must [enable Developer Mode in the Windows Settings app](https://docs.microsoft.com/en-us/windows/uwp/get-started/enable-your-device-for-development) to locally install and run Windows Terminal
 * You must have the [Windows 10 1903 SDK](https://developer.microsoft.com/en-us/windows/downloads/windows-10-sdk) installed
@@ -250,8 +161,6 @@
   * **The following Individual Components**
     * C++ (v142) Universal Windows Platform Tools
 
-=======
->>>>>>> b9233c03
 ## Building the Code
 
 This repository uses [git submodules](https://git-scm.com/book/en/v2/Git-Tools-Submodules) for some of its dependencies. To make sure submodules are restored or updated, be sure to run the following prior to building:
@@ -302,15 +211,7 @@
 
 ---
 
-## Code of Conduct
-
-<<<<<<< HEAD
-Please help us keep this repository clean, inclusive, and fun!
-=======
----
-
 # Code of Conduct
->>>>>>> b9233c03
 
 This project has adopted the [Microsoft Open Source Code of Conduct][conduct-code].
 For more information see the [Code of Conduct FAQ][conduct-FAQ] or contact [opencode@microsoft.com][conduct-email] with any additional questions or comments.
