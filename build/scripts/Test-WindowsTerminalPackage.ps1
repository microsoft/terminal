--- conflicted
+++ resolved
@@ -1,94 +1,88 @@
-[CmdletBinding()]
-Param(
-    [Parameter(Mandatory=$true, ValueFromPipeline=$true,
-      HelpMessage="Path to the .appx/.msix to validate")]
-    [string]
-    $Path,
-
-    [Parameter(HelpMessage="Path to Windows Kit")]
-    [ValidateScript({Test-Path $_ -Type Leaf})]
-    [string]
-    $WindowsKitPath = "C:\Program Files (x86)\Windows Kits\10\bin\10.0.18362.0"
-)
-
-$ErrorActionPreference = "Stop"
-
-If ($null -Eq (Get-Item $WindowsKitPath -EA:SilentlyContinue)) {
-    Write-Error "Could not find a windows SDK at at `"$WindowsKitPath`".`nMake sure that WindowsKitPath points to a valid SDK."
-    Exit 1
-}
-
-$makeAppx = "$WindowsKitPath\x86\MakeAppx.exe"
-$makePri = "$WindowsKitPath\x86\MakePri.exe"
-
-Function Expand-ApplicationPackage {
-    Param(
-        [Parameter(Mandatory, ValueFromPipeline)]
-        [string]
-        $Path
-    )
-
-    $sentinelFile = New-TemporaryFile
-    $directory = New-Item -Type Directory "$($sentinelFile.FullName)_Package"
-    Remove-Item $sentinelFile -Force -EA:Ignore
-
-    & $makeAppx unpack /p $Path /d $directory /nv /o
-
-    If ($LastExitCode -Ne 0) {
-        Throw "Failed to expand AppX"
-    }
-
-    $directory
-}
-
-Write-Verbose "Expanding $Path"
-$AppxPackageRoot = Expand-ApplicationPackage $Path
-$AppxPackageRootPath = $AppxPackageRoot.FullName
-
-Write-Verbose "Expanded to $AppxPackageRootPath"
-
-Try {
-    & $makePri dump /if "$AppxPackageRootPath\resources.pri" /of "$AppxPackageRootPath\resources.pri.xml" /o
-    If ($LastExitCode -Ne 0) {
-        Throw "Failed to dump PRI"
-    }
-
-    $Manifest = [xml](Get-Content "$AppxPackageRootPath\AppxManifest.xml")
-    $PRIFile = [xml](Get-Content "$AppxPackageRootPath\resources.pri.xml")
-
-    ### Check the activatable class entries for a few DLLs we need.
-    $inProcServers = $Manifest.Package.Extensions.Extension.InProcessServer.Path
-    $RequiredInProcServers = ("TerminalApp.dll", "TerminalControl.dll", "TerminalConnection.dll")
-
-    Write-Verbose "InProc Servers: $inProcServers"
-
-    ForEach ($req in $RequiredInProcServers) {
-        If ($req -NotIn $inProcServers) {
-            Throw "Failed to find $req in InProcServer list $inProcServers"
-        }
-    }
-
-    ### Check that we have an App.xbf (which is a proxy for our resources having been merged)
-    $resourceXpath = '/PriInfo/ResourceMap/ResourceMapSubtree[@name="Files"]/NamedResource[@name="App.xbf"]'
-    $AppXbf = $PRIFile.SelectSingleNode($resourceXpath)
-    If ($null -eq $AppXbf) {
-        Throw "Failed to find App.xbf (TerminalApp project) in resources.pri"
-    }
-
-    If ($Manifest.Package.Identity.ProcessorArchitecture -Ne "arm64") {
-        ### ARM64 doesn't package cpprest_2_10.
-        If (($null -eq (Get-Item "$AppxPackageRootPath\cpprest_2_10.dll" -EA:Ignore)) -And
-            ($null -eq (Get-Item "$AppxPackageRootPath\cpprest_2_10d.dll" -EA:Ignore))) {
-            Throw "Failed to find cpprest_2_10.dll -- check the WAP packaging project"
-        }
-    }
-
-<<<<<<< HEAD
-    If ($null -eq (Get-Item "$AppxPackageRootPath\conpty.dll" -EA:Ignore)) {
-        Throw "Failed to find conpty.dll -- check the wapproj and winconpty.vcxproj"
-    }
-=======
->>>>>>> 4554c050
-} Finally {
-    Remove-Item -Recurse -Force $AppxPackageRootPath
-}
+[CmdletBinding()]
+Param(
+    [Parameter(Mandatory=$true, ValueFromPipeline=$true,
+      HelpMessage="Path to the .appx/.msix to validate")]
+    [string]
+    $Path,
+
+    [Parameter(HelpMessage="Path to Windows Kit")]
+    [ValidateScript({Test-Path $_ -Type Leaf})]
+    [string]
+    $WindowsKitPath = "C:\Program Files (x86)\Windows Kits\10\bin\10.0.18362.0"
+)
+
+$ErrorActionPreference = "Stop"
+
+If ($null -Eq (Get-Item $WindowsKitPath -EA:SilentlyContinue)) {
+    Write-Error "Could not find a windows SDK at at `"$WindowsKitPath`".`nMake sure that WindowsKitPath points to a valid SDK."
+    Exit 1
+}
+
+$makeAppx = "$WindowsKitPath\x86\MakeAppx.exe"
+$makePri = "$WindowsKitPath\x86\MakePri.exe"
+
+Function Expand-ApplicationPackage {
+    Param(
+        [Parameter(Mandatory, ValueFromPipeline)]
+        [string]
+        $Path
+    )
+
+    $sentinelFile = New-TemporaryFile
+    $directory = New-Item -Type Directory "$($sentinelFile.FullName)_Package"
+    Remove-Item $sentinelFile -Force -EA:Ignore
+
+    & $makeAppx unpack /p $Path /d $directory /nv /o
+
+    If ($LastExitCode -Ne 0) {
+        Throw "Failed to expand AppX"
+    }
+
+    $directory
+}
+
+Write-Verbose "Expanding $Path"
+$AppxPackageRoot = Expand-ApplicationPackage $Path
+$AppxPackageRootPath = $AppxPackageRoot.FullName
+
+Write-Verbose "Expanded to $AppxPackageRootPath"
+
+Try {
+    & $makePri dump /if "$AppxPackageRootPath\resources.pri" /of "$AppxPackageRootPath\resources.pri.xml" /o
+    If ($LastExitCode -Ne 0) {
+        Throw "Failed to dump PRI"
+    }
+
+    $Manifest = [xml](Get-Content "$AppxPackageRootPath\AppxManifest.xml")
+    $PRIFile = [xml](Get-Content "$AppxPackageRootPath\resources.pri.xml")
+
+    ### Check the activatable class entries for a few DLLs we need.
+    $inProcServers = $Manifest.Package.Extensions.Extension.InProcessServer.Path
+    $RequiredInProcServers = ("TerminalApp.dll", "TerminalControl.dll", "TerminalConnection.dll")
+
+    Write-Verbose "InProc Servers: $inProcServers"
+
+    ForEach ($req in $RequiredInProcServers) {
+        If ($req -NotIn $inProcServers) {
+            Throw "Failed to find $req in InProcServer list $inProcServers"
+        }
+    }
+
+    ### Check that we have an App.xbf (which is a proxy for our resources having been merged)
+    $resourceXpath = '/PriInfo/ResourceMap/ResourceMapSubtree[@name="Files"]/NamedResource[@name="App.xbf"]'
+    $AppXbf = $PRIFile.SelectSingleNode($resourceXpath)
+    If ($null -eq $AppXbf) {
+        Throw "Failed to find App.xbf (TerminalApp project) in resources.pri"
+    }
+
+    If ($Manifest.Package.Identity.ProcessorArchitecture -Ne "arm64") {
+        ### ARM64 doesn't package cpprest_2_10.
+        If (($null -eq (Get-Item "$AppxPackageRootPath\cpprest_2_10.dll" -EA:Ignore)) -And
+            ($null -eq (Get-Item "$AppxPackageRootPath\cpprest_2_10d.dll" -EA:Ignore))) {
+            Throw "Failed to find cpprest_2_10.dll -- check the WAP packaging project"
+        }
+    }
+
+} Finally {
+    Remove-Item -Recurse -Force $AppxPackageRootPath
+}