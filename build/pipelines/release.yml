# This build should never run as CI or against a pull request.
trigger: none
pr: none

pool: 
  name: WinDevPool-L
  demands: ImageOverride -equals WinDevVS16-latest

parameters:
  - name: branding
    displayName: "Branding (Build Type)"
    type: string
    default: Release
    values:
      - Release
      - Preview
  - name: buildTerminal
    displayName: "Build Windows Terminal MSIX"
    type: boolean
    default: true
  - name: runCompliance
    displayName: "Run Compliance and Security Build"
    type: boolean
    default: true
  - name: buildTerminalVPack
    displayName: "Build Windows Terminal VPack"
    type: boolean
    default: false
  - name: buildWPF
    displayName: "Build Terminal WPF Control"
    type: boolean
    default: false
  - name: pgoBuildMode
    displayName: "PGO Build Mode"
    type: string
    default: Optimize
    values:
      - Optimize
      - Instrument
      - None
  - name: buildConfigurations
    type: object
    default:
      - Release
  - name: buildPlatforms
    type: object
    default:
      - x64
      - x86
      - arm64

variables:
  TerminalInternalPackageVersion: "0.0.7"

name: $(BuildDefinitionName)_$(date:yyMM).$(date:dd)$(rev:rrr)
resources:
  repositories:
  - repository: self
    type: git
    ref: main
jobs:
- job: Build
  strategy:
    matrix:
      ${{ each config in parameters.buildConfigurations }}:
        ${{ each platform in parameters.buildPlatforms }}:
          ${{ config }}_${{ platform }}:
            BuildConfiguration: ${{ config }}
            BuildPlatform: ${{ platform }}
  displayName: Build
  timeoutInMinutes: 240
  cancelTimeoutInMinutes: 1
  steps:
  - checkout: self
    clean: true
    submodules: true
    persistCredentials: True
  - task: PkgESSetupBuild@12
    displayName: Package ES - Setup Build
    inputs:
      disableOutputRedirect: true
  - task: PowerShell@2
    displayName: Rationalize Build Platform
    inputs:
      targetType: inline
      script: >-
        $Arch = "$(BuildPlatform)"

        If ($Arch -Eq "x86") { $Arch = "Win32" }

        Write-Host "##vso[task.setvariable variable=RationalizedBuildPlatform]${Arch}"
  - task: NuGetToolInstaller@1
    displayName: Use NuGet 5.10
    inputs:
      versionSpec: 5.10
<<<<<<< HEAD
  - task: NuGetAuthenticate@0
=======
  # In the Microsoft Azure DevOps tenant, NuGetCommand is ambiguous.
  # This should be `task: NuGetCommand@2`
  - task: 333b11bd-d341-40d9-afcf-b32d5ce6f23b@2
    displayName: Restore NuGet packages for extraneous build actions
    inputs:
      command: restore
      feedsToUse: config
      configPath: NuGet.config
      restoreSolution: build/packages.config
      restoreDirectory: '$(Build.SourcesDirectory)\packages'
>>>>>>> 8dfdfc4d
  - task: NuGetCommand@2
    displayName: NuGet custom
    inputs:
      command: custom
      selectOrConfig: config
      nugetConfigPath: NuGet.Config
      arguments: restore OpenConsole.sln -SolutionDirectory $(Build.SourcesDirectory)
  # Pull the Windows SDK for the developer tools like the debuggers so we can index sources later
  - template: .\templates\install-winsdk-steps.yml
  - task: UniversalPackages@0
    displayName: Download terminal-internal Universal Package
    inputs:
      feedListDownload: 2b3f8893-a6e8-411f-b197-a9e05576da48
      packageListDownload: e82d490c-af86-4733-9dc4-07b772033204
      versionListDownload: $(TerminalInternalPackageVersion)
  - task: TouchdownBuildTask@1
    displayName: Download Localization Files
    inputs:
      teamId: 7105
      authId: $(TouchdownAppId)
      authKey: $(TouchdownAppKey)
      resourceFilePath: >-
        src\cascadia\TerminalApp\Resources\en-US\Resources.resw

        src\cascadia\TerminalControl\Resources\en-US\Resources.resw

        src\cascadia\TerminalConnection\Resources\en-US\Resources.resw

        src\cascadia\TerminalSettingsModel\Resources\en-US\Resources.resw

        src\cascadia\TerminalSettingsEditor\Resources\en-US\Resources.resw

        src\cascadia\WindowsTerminalUniversal\Resources\en-US\Resources.resw

        src\cascadia\CascadiaPackage\Resources\en-US\Resources.resw
      appendRelativeDir: true
      localizationTarget: false
      pseudoSetting: Included
  - task: PowerShell@2
    displayName: Move Loc files one level up
    inputs:
      targetType: inline
      script: >-
        $Files = Get-ChildItem . -R -Filter 'Resources.resw' | ? FullName -Like '*en-US\*\Resources.resw'

        $Files | % { Move-Item -Verbose $_.Directory $_.Directory.Parent.Parent -EA:Ignore }
      pwsh: true
  - task: PowerShell@2
    displayName: Generate NOTICE.html from NOTICE.md
    inputs:
      filePath: .\build\scripts\Generate-ThirdPartyNotices.ps1
      arguments: -MarkdownNoticePath .\NOTICE.md -OutputPath .\src\cascadia\CascadiaPackage\NOTICE.html
      pwsh: true
  - ${{ if eq(parameters.buildTerminal, true) }}:
    - task: VSBuild@1
      displayName: Build solution **\OpenConsole.sln
      condition: true
      inputs:
        solution: '**\OpenConsole.sln'
        vsVersion: 16.0
        msbuildArgs: /p:WindowsTerminalOfficialBuild=true /p:WindowsTerminalBranding=${{ parameters.branding }};PGOBuildMode=${{ parameters.pgoBuildMode }} /t:Terminal\CascadiaPackage;Terminal\WindowsTerminalUniversal /p:WindowsTerminalReleaseBuild=true /bl:$(Build.SourcesDirectory)\msbuild.binlog
        platform: $(BuildPlatform)
        configuration: $(BuildConfiguration)
        clean: true
        maximumCpuCount: true
    - task: PublishBuildArtifacts@1
      displayName: 'Publish Artifact: binlog'
      condition: failed()
      continueOnError: True
      inputs:
        PathtoPublish: $(Build.SourcesDirectory)\msbuild.binlog
        ArtifactName: binlog-$(BuildPlatform)
    - task: PowerShell@2
      displayName: Check MSIX for common regressions
      inputs:
        targetType: inline
        script: >-
          $Package = Get-ChildItem -Recurse -Filter "CascadiaPackage_*.msix"

          .\build\scripts\Test-WindowsTerminalPackage.ps1 -Verbose -Path $Package.FullName
        pwsh: true
  - ${{ if eq(parameters.buildWPF, true) }}:
    - task: VSBuild@1
      displayName: Build solution **\OpenConsole.sln for PublicTerminalCore
      condition: and(succeeded(), ne(variables['BuildPlatform'], 'arm64'))
      inputs:
        solution: '**\OpenConsole.sln'
        vsVersion: 16.0
        msbuildArgs: /p:WindowsTerminalOfficialBuild=true /p:WindowsTerminalBranding=${{ parameters.branding }};PGOBuildMode=${{ parameters.pgoBuildMode }} /p:WindowsTerminalReleaseBuild=true /t:Terminal\wpf\PublicTerminalCore
        platform: $(BuildPlatform)
        configuration: $(BuildConfiguration)
  - task: PowerShell@2
    displayName: Source Index PDBs
    inputs:
      filePath: build\scripts\Index-Pdbs.ps1
      arguments: -SearchDir '$(Build.SourcesDirectory)' -SourceRoot '$(Build.SourcesDirectory)' -recursive -Verbose -CommitId $(Build.SourceVersion)
      errorActionPreference: silentlyContinue
  - task: PowerShell@2
    displayName: Run Unit Tests
    condition: and(succeeded(), or(eq(variables['BuildPlatform'], 'x64'), eq(variables['BuildPlatform'], 'x86')))
    enabled: False
    inputs:
      filePath: build\scripts\Run-Tests.ps1
      arguments: -MatchPattern '*unit.test*.dll' -Platform '$(RationalizedBuildPlatform)' -Configuration '$(BuildConfiguration)'
  - task: PowerShell@2
    displayName: Run Feature Tests
    condition: and(succeeded(), eq(variables['BuildPlatform'], 'x64'))
    enabled: False
    inputs:
      filePath: build\scripts\Run-Tests.ps1
      arguments: -MatchPattern '*feature.test*.dll' -Platform '$(RationalizedBuildPlatform)' -Configuration '$(BuildConfiguration)'
  - ${{ if eq(parameters.buildTerminal, true) }}:
    - task: CopyFiles@2
      displayName: Copy *.appx/*.msix to Artifacts
      inputs:
        Contents: >-
          **/*.appx

          **/*.msix

          **/*.appxsym

          !**/Microsoft.VCLibs*.appx
        TargetFolder: $(Build.ArtifactStagingDirectory)/appx
        OverWrite: true
        flattenFolders: true
    - task: AzureArtifacts.manifest-generator-task.manifest-generator-task.ManifestGeneratorTask@0
      displayName: 'Generate SBOM manifest'
      inputs:
       BuildDropPath: '$(System.ArtifactsDirectory)/appx'
    - task: PublishBuildArtifacts@1
      displayName: Publish Artifact (appx)
      inputs:
        PathtoPublish: $(Build.ArtifactStagingDirectory)/appx
        ArtifactName: appx-$(BuildPlatform)-$(BuildConfiguration)
  - ${{ if eq(parameters.buildWPF, true) }}:
    - task: CopyFiles@2
      displayName: Copy PublicTerminalCore.dll to Artifacts
      condition: and(succeeded(), ne(variables['BuildPlatform'], 'arm64'))
      inputs:
        Contents: >-
          **/PublicTerminalCore.dll

          **/api-ms-win-core-synch-l1-2-0.dll
        TargetFolder: $(Build.ArtifactStagingDirectory)/wpf
        OverWrite: true
        flattenFolders: true
    - task: PublishBuildArtifacts@1
      displayName: Publish Artifact (PublicTerminalCore)
      condition: and(succeeded(), ne(variables['BuildPlatform'], 'arm64'))
      inputs:
        PathtoPublish: $(Build.ArtifactStagingDirectory)/wpf
        ArtifactName: wpf-dll-$(BuildPlatform)-$(BuildConfiguration)

  - task: PublishSymbols@2
    displayName: Publish symbols path
    continueOnError: True
    inputs:
      SearchPattern: |
        $(Build.SourcesDirectory)/bin/**/*.pdb
        $(Build.SourcesDirectory)/bin/**/*.exe
        $(Build.SourcesDirectory)/bin/**/*.dll
      IndexSources: false
      SymbolServerType: TeamServices

- ${{ if eq(parameters.runCompliance, true) }}:
  - job: Compliance
    # We don't *need* a matrix but there's no other way to set parameters on a "job"
    # in the AzDO YAML syntax. It would have to be a "stage" or a "template".
    # Doesn't matter. We're going to do compliance on Release x64 because
    # that's the one all the tooling works against for sure.
    strategy:
      matrix:
        Release_x64:
          BuildConfiguration: Release
          BuildPlatform: x64
    displayName: Validate Security and Compliance
    timeoutInMinutes: 240
    steps:
    - checkout: self
      clean: true
      submodules: true
      persistCredentials: True
    - task: PkgESSetupBuild@12
      displayName: Package ES - Setup Build
      inputs:
        disableOutputRedirect: true
    - task: PowerShell@2
      displayName: Rationalize Build Platform
      inputs:
        targetType: inline
        script: >-
          $Arch = "$(BuildPlatform)"

          If ($Arch -Eq "x86") { $Arch = "Win32" }

          Write-Host "##vso[task.setvariable variable=RationalizedBuildPlatform]${Arch}"
    - task: NuGetToolInstaller@1
      displayName: Use NuGet 5.10
      inputs:
        versionSpec: 5.10
    - task: NuGetAuthenticate@0
    - task: NuGetCommand@2
      displayName: NuGet custom
      inputs:
        command: custom
        selectOrConfig: config
        nugetConfigPath: NuGet.Config
        arguments: restore OpenConsole.sln -SolutionDirectory $(Build.SourcesDirectory)
    - task: UniversalPackages@0
      displayName: Download terminal-internal Universal Package
      inputs:
        feedListDownload: 2b3f8893-a6e8-411f-b197-a9e05576da48
        packageListDownload: e82d490c-af86-4733-9dc4-07b772033204
        versionListDownload: $(TerminalInternalPackageVersion)
    - task: TouchdownBuildTask@1
      displayName: Download Localization Files
      inputs:
        teamId: 7105
        authId: $(TouchdownAppId)
        authKey: $(TouchdownAppKey)
        resourceFilePath: >-
          src\cascadia\TerminalApp\Resources\en-US\Resources.resw

          src\cascadia\TerminalControl\Resources\en-US\Resources.resw

          src\cascadia\TerminalConnection\Resources\en-US\Resources.resw

          src\cascadia\TerminalSettingsModel\Resources\en-US\Resources.resw

          src\cascadia\TerminalSettingsEditor\Resources\en-US\Resources.resw

          src\cascadia\WindowsTerminalUniversal\Resources\en-US\Resources.resw

          src\cascadia\CascadiaPackage\Resources\en-US\Resources.resw
        appendRelativeDir: true
        localizationTarget: false
        pseudoSetting: Included
    - task: PowerShell@2
      displayName: Move Loc files one level up
      inputs:
        targetType: inline
        script: >-
          $Files = Get-ChildItem . -R -Filter 'Resources.resw' | ? FullName -Like '*en-US\*\Resources.resw'

          $Files | % { Move-Item -Verbose $_.Directory $_.Directory.Parent.Parent -EA:Ignore }
        pwsh: true

    # 1ES Component Governance onboarding (Detects open source components). See https://docs.opensource.microsoft.com/tools/cg.html
    - task: ms.vss-governance-buildtask.governance-build-task-component-detection.ComponentGovernanceComponentDetection@0
      displayName: Component Detection
      
    # # PREfast and PoliCheck need Node. Install that first.
    - task: NodeTool@0

    # !!! NOTE !!! Run PREfast first. Some of the other tasks are going to run on a completed build.
    # PREfast is going to build the code as a part of its analysis and the generated sources
    # and output binaries will be sufficient for the rest of the analysis.
    # If you disable this, the other tasks won't likely work. You would have to add a build
    # step instead that builds the code normally before calling them.
    # Also... PREfast will rebuild anyway so that's why we're not running a normal build first.
    # Waste of time to build twice.
    # PREfast. See https://www.1eswiki.com/wiki/SDL_Native_Rules_Build_Task 

    # The following 1ES tasks all operate completely differently and have a different syntax for usage.
    # Most notable is every one of them has a different way of excluding things.
    # Go see their 1eswiki.com pages to figure out how to exclude things.
    # When writing exclusions, try to make them narrow so when new projects/binaries are added, they
    # cause an error here and have to be explicitly pulled out. Don't write an exclusion so broad
    # that it will catch other new stuff.

    # https://www.1eswiki.com/wiki/PREfast_Build_Task
    # Builds the project with C/C++ static analysis tools to find coding flaws and vulnerabilities
    # !!! WARNING !!! It doesn't work with WAPPROJ packaging projects. Build the sub-projects instead.
    - task: securedevelopmentteam.vss-secure-development-tools.build-task-prefast.SDLNativeRules@3
      displayName: 'Run the PREfast SDL Native Rules for MSBuild'
      condition: succeededOrFailed()
      inputs:
        msBuildCommandline: msbuild.exe /nologo /m /p:WindowsTerminalOfficialBuild=true /p:WindowsTerminalBranding=${{ parameters.branding }} /p:WindowsTerminalReleaseBuild=true /p:platform=$(BuildPlatform) /p:configuration=$(BuildConfiguration) /t:Terminal\Window\WindowsTerminal /p:VisualStudioVersion=16.0 $(Build.SourcesDirectory)\OpenConsole.sln

    # Copies output from PREfast SDL Native Rules task to expected location for consumption by PkgESSecComp
    - task: CopyFiles@1
      displayName: 'Copy PREfast xml files to SDLNativeRulesDir'
      inputs:
        SourceFolder: '$(Agent.BuildDirectory)'
        Contents: |
          **\*.nativecodeanalysis.xml
        TargetFolder: '$(Agent.BuildDirectory)\_sdt\logs\SDLNativeRules'

    # https://www.1eswiki.com/index.php?title=PoliCheck_Build_Task
    # Scans the text of source code, comments, and content for terminology that could be sensitive for legal, cultural, or geopolitical reasons.
    # (Also finds vulgarities... takes all the fun out of everything.)
    - task: securedevelopmentteam.vss-secure-development-tools.build-task-policheck.PoliCheck@2
      displayName: 'Run PoliCheck'
      inputs:
        targetType: F
        targetArgument: $(Build.SourcesDirectory)
        result: PoliCheck.xml
        optionsFC: 1
        optionsXS: 1
        optionsUEPath: $(Build.SourcesDirectory)\build\config\PolicheckExclusions.xml
        optionsHMENABLE: 0
      continueOnError: true

    # https://www.1eswiki.com/wiki/CredScan_Azure_DevOps_Build_Task
    # Searches through source code and build outputs for a credential left behind in the open
    - task: securedevelopmentteam.vss-secure-development-tools.build-task-credscan.CredScan@3
      displayName: 'Run CredScan'
      inputs:
        outputFormat: pre
        # suppressionsFile: LocalSuppressions.json
        batchSize: 20
        debugMode: false
      continueOnError: true

    # https://www.1eswiki.com/wiki/BinSkim_Build_Task
    # Searches managed and unmanaged binaries for known security vulnerabilities.
    - task: securedevelopmentteam.vss-secure-development-tools.build-task-binskim.BinSkim@4
      displayName: 'Run BinSkim'
      inputs:
        TargetPattern: guardianGlob
        # See https://aka.ms/gdn-globs for how to do match patterns
        AnalyzeTargetGlob: $(Build.SourcesDirectory)\bin\**\*.dll;$(Build.SourcesDirectory)\bin\**\*.exe;-:file|**\Microsoft.UI.Xaml.dll;-:file|**\Microsoft.Toolkit.Win32.UI.XamlHost.dll;-:file|**\vcruntime*.dll;-:file|**\vcomp*.dll;-:file|**\vccorlib*.dll;-:file|**\vcamp*.dll;-:file|**\msvcp*.dll;-:file|**\concrt*.dll;-:file|**\TerminalThemeHelpers*.dll;-:file|**\cpprest*.dll
      continueOnError: true

    # Set XES_SERIALPOSTBUILDREADY to run Security and Compliance task once per build
    - powershell: Write-Host “##vso[task.setvariable variable=XES_SERIALPOSTBUILDREADY;]true”  
      displayName: 'Set XES_SERIALPOSTBUILDREADY Vars'

    # https://www.osgwiki.com/wiki/Package_ES_Security_and_Compliance
    # Does a few things:
    # - Ensures that Windows-required compliance tasks are run either inside this task
    #   or were run as a previous step prior to this one
    #   (PREfast, PoliCheck, Credscan)
    # - Runs Windows-specific compliance tasks inside the task
    #   + CheckCFlags - ensures that compiler and linker flags meet Windows standards
    #   + CFGCheck/XFGCheck - ensures that Control Flow Guard (CFG) or 
    #                         eXtended Flow Guard (XFG) are enabled on binaries
    #                         NOTE: CFG is deprecated and XFG isn't fully ready yet.
    #                         NOTE2: CFG fails on an XFG'd binary
    # - Brokers all security/compliance task logs to "Trust Services Automation (TSA)" (https://aka.ms/tsa)
    #   which is a system that maps all errors into the appropriate bug database 
    #   template for each organization since they all vary. It should also suppress
    #   new bugs when one already exists for the product.
    #   This one is set up to go to the OS repository and use the given parameters
    #   to file bugs to our AzDO product path.
    #   If we don't use PkgESSecComp to do this for us, we need to install the TSA task
    #   ourselves in this pipeline to finalize data upload and bug creation.
    # !!! NOTE !!! This task goes *LAST* after any other compliance tasks so it catches their logs
    - task: PkgESSecComp@10
      displayName: 'Security and Compliance tasks'
      inputs:
        fileNewBugs: false
        areaPath: 'OS\WDX\DXP\WinDev\Terminal'
        teamProject: 'OS'
        iterationPath: 'OS\Future'
        bugTags: 'TerminalReleaseCompliance'
        scanAll: true
        errOnBugs: false
        failOnStdErr: true
        taskLogVerbosity: Diagnostic
        secCompConfigFromTask: |
          # Overrides default build sources directory
          sourceTargetOverrideAll: $(Build.SourcesDirectory)
          # Overrides default build binaries directory when "Scan all" option is specified
          binariesTargetOverrideAll: $(Build.SourcesDirectory)\bin

          # Set the tools to false if they should not run in the build
          tools:
              - toolName: CheckCFlags
                enable: true
              - toolName: CFGCheck
                enable: true
              - toolName: Policheck
                enable: false
              - toolName: CredScan
                enable: false
              - toolName: XFGCheck
                enable: false

- ${{ if eq(parameters.buildTerminal, true) }}:
  - job: BundleAndSign
    displayName: Create and sign AppX/MSIX bundles
    dependsOn: Build
    steps:
    - checkout: self
      clean: true
      fetchDepth: 1
      submodules: true
      persistCredentials: True
    - task: PkgESSetupBuild@12
      displayName: Package ES - Setup Build
      inputs:
        disableOutputRedirect: true
    - task: DownloadBuildArtifacts@0
      displayName: Download Artifacts (*.appx, *.msix)
      inputs:
        downloadType: specific
        itemPattern: >-
          **/*.msix

          **/*.appx
        extractTars: false
    - task: PowerShell@2
      displayName: Create WindowsTerminal*.msixbundle
      inputs:
        filePath: build\scripts\Create-AppxBundle.ps1
        arguments: -InputPath "$(System.ArtifactsDirectory)" -ProjectName CascadiaPackage -BundleVersion 0.0.0.0 -OutputPath "$(System.ArtifactsDirectory)\Microsoft.WindowsTerminal_$(XES_APPXMANIFESTVERSION)_8wekyb3d8bbwe.msixbundle"
    - task: PowerShell@2
      displayName: Create WindowsTerminalUniversal*.msixbundle
      inputs:
        filePath: build\scripts\Create-AppxBundle.ps1
        arguments: -InputPath "$(System.ArtifactsDirectory)" -ProjectName WindowsTerminalUniversal -BundleVersion $(XES_APPXMANIFESTVERSION) -OutputPath "$(System.ArtifactsDirectory)\Microsoft.WindowsTerminalUniversal_$(XES_APPXMANIFESTVERSION)_8wekyb3d8bbwe.msixbundle"
    - task: EsrpCodeSigning@1
      displayName: Submit *.msixbundle to ESRP for code signing
      inputs:
        ConnectedServiceName: 9d6d2960-0793-4d59-943e-78dcb434840a
        FolderPath: $(System.ArtifactsDirectory)
        Pattern: Microsoft.WindowsTerminal*.msixbundle
        UseMinimatch: true
        signConfigType: inlineSignParams
        inlineOperation: >-
          [
              {
                  "KeyCode": "Dynamic",
                  "CertTemplateName": "WINMSAPP1ST",
                  "CertSubjectName": "CN=Microsoft Corporation, O=Microsoft Corporation, L=Redmond, S=Washington, C=US",
                  "OperationCode": "SigntoolSign",
                  "Parameters": {
                      "OpusName": "Microsoft",
                      "OpusInfo": "http://www.microsoft.com",
                      "FileDigest": "/fd \"SHA256\"",
                      "TimeStamp": "/tr \"http://rfc3161.gtm.corp.microsoft.com/TSS/HttpTspServer\" /td sha256"
                  },
                  "ToolName": "sign",
                  "ToolVersion": "1.0"
              },
              {
                  "KeyCode": "Dynamic",
                  "CertTemplateName": "WINMSAPP1ST",
                  "CertSubjectName": "CN=Microsoft Corporation, O=Microsoft Corporation, L=Redmond, S=Washington, C=US",
                  "OperationCode": "SigntoolVerify",
                  "Parameters": {},
                  "ToolName": "sign",
                  "ToolVersion": "1.0"
              }
          ]
    - task: PublishBuildArtifacts@1
      displayName: 'Publish Artifact: appxbundle-signed'
      inputs:
        PathtoPublish: $(System.ArtifactsDirectory)
        ArtifactName: appxbundle-signed

- ${{ if eq(parameters.buildWPF, true) }}:
  - job: PackageAndSignWPF
    strategy:
      matrix:
        ${{ each config in parameters.buildConfigurations }}:
          ${{ config }}:
            BuildConfiguration: ${{ config }}
    displayName: Create NuGet Package (WPF Terminal Control)
    dependsOn: Build
    steps:
    - checkout: self
      clean: true
      fetchDepth: 1
      submodules: true
      persistCredentials: True
    - task: PkgESSetupBuild@12
      displayName: Package ES - Setup Build
      inputs:
        disableOutputRedirect: true
    - task: DownloadBuildArtifacts@0
      displayName: Download x86 PublicTerminalCore
      inputs:
        artifactName: wpf-dll-x86-$(BuildConfiguration)
        itemPattern: '**/*.dll'
        downloadPath: bin\Win32\$(BuildConfiguration)\
        extractTars: false
    - task: DownloadBuildArtifacts@0
      displayName: Download x64 PublicTerminalCore
      inputs:
        artifactName: wpf-dll-x64-$(BuildConfiguration)
        itemPattern: '**/*.dll'
        downloadPath: bin\x64\$(BuildConfiguration)\
        extractTars: false
    - task: PowerShell@2
      displayName: Move downloaded artifacts up a level
      inputs:
        targetType: inline
        # Find all artifact files and move them up a directory. Ugh.
        script: >-
          Get-ChildItem bin -Recurse -Directory -Filter wpf-dll-* | % {
            $_ | Get-ChildItem -Recurse -File | % {
              Move-Item -Verbose $_.FullName $_.Directory.Parent.FullName
            }
          }
    - task: NuGetToolInstaller@1
      displayName: Use NuGet 5.10.0
      inputs:
        versionSpec: 5.10.0
    - task: NuGetCommand@2
      displayName: NuGet restore copy
      inputs:
        selectOrConfig: config
        nugetConfigPath: NuGet.Config
    - task: VSBuild@1
      displayName: Build solution **\OpenConsole.sln for WPF Control
      inputs:
        solution: '**\OpenConsole.sln'
        vsVersion: 16.0
        msbuildArgs: /p:WindowsTerminalReleaseBuild=$(UseReleaseBranding);Version=$(XES_PACKAGEVERSIONNUMBER) /t:Pack
        platform: Any CPU
        configuration: $(BuildConfiguration)
        maximumCpuCount: true
    - task: PublishSymbols@2
      displayName: Publish symbols path
      continueOnError: True
      inputs:
        SearchPattern: |
          $(Build.SourcesDirectory)/bin/**/*.pdb
          $(Build.SourcesDirectory)/bin/**/*.exe
          $(Build.SourcesDirectory)/bin/**/*.dll
        IndexSources: false
        SymbolServerType: TeamServices
        SymbolsArtifactName: Symbols_WPF_$(BuildConfiguration)
    - task: CopyFiles@2
      displayName: Copy *.nupkg to Artifacts
      inputs:
        Contents: '**/*Wpf*.nupkg'
        TargetFolder: $(Build.ArtifactStagingDirectory)/nupkg
        OverWrite: true
        flattenFolders: true
    - task: EsrpCodeSigning@1
      displayName: Submit *.nupkg to ESRP for code signing
      inputs:
        ConnectedServiceName: 9d6d2960-0793-4d59-943e-78dcb434840a
        FolderPath: $(Build.ArtifactStagingDirectory)/nupkg
        Pattern: '*.nupkg'
        UseMinimatch: true
        signConfigType: inlineSignParams
        inlineOperation: >-
          [
              {
                  "KeyCode": "CP-401405",
                  "OperationCode": "NuGetSign",
                  "Parameters": {},
                  "ToolName": "sign",
                  "ToolVersion": "1.0"
              },
              {
                  "KeyCode": "CP-401405",
                  "OperationCode": "NuGetVerify",
                  "Parameters": {},
                  "ToolName": "sign",
                  "ToolVersion": "1.0"
              }
          ]
    - task: PublishBuildArtifacts@1
      displayName: Publish Artifact (nupkg)
      inputs:
        PathtoPublish: $(Build.ArtifactStagingDirectory)\nupkg
        ArtifactName: wpf-nupkg-$(BuildConfiguration)

- ${{ if eq(parameters.buildTerminalVPack, true) }}:
  - job: VPack
    displayName: Create Windows vPack
    dependsOn: BundleAndSign
    steps:
    - checkout: self
      clean: true
      fetchDepth: 1
      submodules: true
    - task: PkgESSetupBuild@12
      displayName: Package ES - Setup Build
    - task: DownloadBuildArtifacts@0
      displayName: Download Build Artifacts
      inputs:
        artifactName: appxbundle-signed
        extractTars: false
    - task: PowerShell@2
      displayName: Rename and stage packages for vpack
      inputs:
        targetType: inline
        script: >-
          # Rename to known/fixed name for Windows build system

          Get-ChildItem Microsoft.WindowsTerminal_*.msixbundle | Rename-Item -NewName { 'Microsoft.WindowsTerminal_8wekyb3d8bbwe.msixbundle' }


          # Create vpack directory and place item inside

          mkdir WindowsTerminal.app

          mv Microsoft.WindowsTerminal_8wekyb3d8bbwe.msixbundle .\WindowsTerminal.app\
        workingDirectory: $(System.ArtifactsDirectory)\appxbundle-signed
    - task: PkgESVPack@12
      displayName: 'Package ES - VPack'
      env:
        SYSTEM_ACCESSTOKEN: $(System.AccessToken)
      inputs:
        sourceDirectory: $(System.ArtifactsDirectory)\appxbundle-signed\WindowsTerminal.app
        description: Windows Terminal pre-install application
        pushPkgName: WindowsTerminal.app
        owner: condev
...
<|MERGE_RESOLUTION|>--- conflicted
+++ resolved
@@ -1,715 +1,712 @@
-# This build should never run as CI or against a pull request.
-trigger: none
-pr: none
-
-pool: 
-  name: WinDevPool-L
-  demands: ImageOverride -equals WinDevVS16-latest
-
-parameters:
-  - name: branding
-    displayName: "Branding (Build Type)"
-    type: string
-    default: Release
-    values:
-      - Release
-      - Preview
-  - name: buildTerminal
-    displayName: "Build Windows Terminal MSIX"
-    type: boolean
-    default: true
-  - name: runCompliance
-    displayName: "Run Compliance and Security Build"
-    type: boolean
-    default: true
-  - name: buildTerminalVPack
-    displayName: "Build Windows Terminal VPack"
-    type: boolean
-    default: false
-  - name: buildWPF
-    displayName: "Build Terminal WPF Control"
-    type: boolean
-    default: false
-  - name: pgoBuildMode
-    displayName: "PGO Build Mode"
-    type: string
-    default: Optimize
-    values:
-      - Optimize
-      - Instrument
-      - None
-  - name: buildConfigurations
-    type: object
-    default:
-      - Release
-  - name: buildPlatforms
-    type: object
-    default:
-      - x64
-      - x86
-      - arm64
-
-variables:
-  TerminalInternalPackageVersion: "0.0.7"
-
-name: $(BuildDefinitionName)_$(date:yyMM).$(date:dd)$(rev:rrr)
-resources:
-  repositories:
-  - repository: self
-    type: git
-    ref: main
-jobs:
-- job: Build
-  strategy:
-    matrix:
-      ${{ each config in parameters.buildConfigurations }}:
-        ${{ each platform in parameters.buildPlatforms }}:
-          ${{ config }}_${{ platform }}:
-            BuildConfiguration: ${{ config }}
-            BuildPlatform: ${{ platform }}
-  displayName: Build
-  timeoutInMinutes: 240
-  cancelTimeoutInMinutes: 1
-  steps:
-  - checkout: self
-    clean: true
-    submodules: true
-    persistCredentials: True
-  - task: PkgESSetupBuild@12
-    displayName: Package ES - Setup Build
-    inputs:
-      disableOutputRedirect: true
-  - task: PowerShell@2
-    displayName: Rationalize Build Platform
-    inputs:
-      targetType: inline
-      script: >-
-        $Arch = "$(BuildPlatform)"
-
-        If ($Arch -Eq "x86") { $Arch = "Win32" }
-
-        Write-Host "##vso[task.setvariable variable=RationalizedBuildPlatform]${Arch}"
-  - task: NuGetToolInstaller@1
-    displayName: Use NuGet 5.10
-    inputs:
-      versionSpec: 5.10
-<<<<<<< HEAD
-  - task: NuGetAuthenticate@0
-=======
-  # In the Microsoft Azure DevOps tenant, NuGetCommand is ambiguous.
-  # This should be `task: NuGetCommand@2`
-  - task: 333b11bd-d341-40d9-afcf-b32d5ce6f23b@2
-    displayName: Restore NuGet packages for extraneous build actions
-    inputs:
-      command: restore
-      feedsToUse: config
-      configPath: NuGet.config
-      restoreSolution: build/packages.config
-      restoreDirectory: '$(Build.SourcesDirectory)\packages'
->>>>>>> 8dfdfc4d
-  - task: NuGetCommand@2
-    displayName: NuGet custom
-    inputs:
-      command: custom
-      selectOrConfig: config
-      nugetConfigPath: NuGet.Config
-      arguments: restore OpenConsole.sln -SolutionDirectory $(Build.SourcesDirectory)
-  # Pull the Windows SDK for the developer tools like the debuggers so we can index sources later
-  - template: .\templates\install-winsdk-steps.yml
-  - task: UniversalPackages@0
-    displayName: Download terminal-internal Universal Package
-    inputs:
-      feedListDownload: 2b3f8893-a6e8-411f-b197-a9e05576da48
-      packageListDownload: e82d490c-af86-4733-9dc4-07b772033204
-      versionListDownload: $(TerminalInternalPackageVersion)
-  - task: TouchdownBuildTask@1
-    displayName: Download Localization Files
-    inputs:
-      teamId: 7105
-      authId: $(TouchdownAppId)
-      authKey: $(TouchdownAppKey)
-      resourceFilePath: >-
-        src\cascadia\TerminalApp\Resources\en-US\Resources.resw
-
-        src\cascadia\TerminalControl\Resources\en-US\Resources.resw
-
-        src\cascadia\TerminalConnection\Resources\en-US\Resources.resw
-
-        src\cascadia\TerminalSettingsModel\Resources\en-US\Resources.resw
-
-        src\cascadia\TerminalSettingsEditor\Resources\en-US\Resources.resw
-
-        src\cascadia\WindowsTerminalUniversal\Resources\en-US\Resources.resw
-
-        src\cascadia\CascadiaPackage\Resources\en-US\Resources.resw
-      appendRelativeDir: true
-      localizationTarget: false
-      pseudoSetting: Included
-  - task: PowerShell@2
-    displayName: Move Loc files one level up
-    inputs:
-      targetType: inline
-      script: >-
-        $Files = Get-ChildItem . -R -Filter 'Resources.resw' | ? FullName -Like '*en-US\*\Resources.resw'
-
-        $Files | % { Move-Item -Verbose $_.Directory $_.Directory.Parent.Parent -EA:Ignore }
-      pwsh: true
-  - task: PowerShell@2
-    displayName: Generate NOTICE.html from NOTICE.md
-    inputs:
-      filePath: .\build\scripts\Generate-ThirdPartyNotices.ps1
-      arguments: -MarkdownNoticePath .\NOTICE.md -OutputPath .\src\cascadia\CascadiaPackage\NOTICE.html
-      pwsh: true
-  - ${{ if eq(parameters.buildTerminal, true) }}:
-    - task: VSBuild@1
-      displayName: Build solution **\OpenConsole.sln
-      condition: true
-      inputs:
-        solution: '**\OpenConsole.sln'
-        vsVersion: 16.0
-        msbuildArgs: /p:WindowsTerminalOfficialBuild=true /p:WindowsTerminalBranding=${{ parameters.branding }};PGOBuildMode=${{ parameters.pgoBuildMode }} /t:Terminal\CascadiaPackage;Terminal\WindowsTerminalUniversal /p:WindowsTerminalReleaseBuild=true /bl:$(Build.SourcesDirectory)\msbuild.binlog
-        platform: $(BuildPlatform)
-        configuration: $(BuildConfiguration)
-        clean: true
-        maximumCpuCount: true
-    - task: PublishBuildArtifacts@1
-      displayName: 'Publish Artifact: binlog'
-      condition: failed()
-      continueOnError: True
-      inputs:
-        PathtoPublish: $(Build.SourcesDirectory)\msbuild.binlog
-        ArtifactName: binlog-$(BuildPlatform)
-    - task: PowerShell@2
-      displayName: Check MSIX for common regressions
-      inputs:
-        targetType: inline
-        script: >-
-          $Package = Get-ChildItem -Recurse -Filter "CascadiaPackage_*.msix"
-
-          .\build\scripts\Test-WindowsTerminalPackage.ps1 -Verbose -Path $Package.FullName
-        pwsh: true
-  - ${{ if eq(parameters.buildWPF, true) }}:
-    - task: VSBuild@1
-      displayName: Build solution **\OpenConsole.sln for PublicTerminalCore
-      condition: and(succeeded(), ne(variables['BuildPlatform'], 'arm64'))
-      inputs:
-        solution: '**\OpenConsole.sln'
-        vsVersion: 16.0
-        msbuildArgs: /p:WindowsTerminalOfficialBuild=true /p:WindowsTerminalBranding=${{ parameters.branding }};PGOBuildMode=${{ parameters.pgoBuildMode }} /p:WindowsTerminalReleaseBuild=true /t:Terminal\wpf\PublicTerminalCore
-        platform: $(BuildPlatform)
-        configuration: $(BuildConfiguration)
-  - task: PowerShell@2
-    displayName: Source Index PDBs
-    inputs:
-      filePath: build\scripts\Index-Pdbs.ps1
-      arguments: -SearchDir '$(Build.SourcesDirectory)' -SourceRoot '$(Build.SourcesDirectory)' -recursive -Verbose -CommitId $(Build.SourceVersion)
-      errorActionPreference: silentlyContinue
-  - task: PowerShell@2
-    displayName: Run Unit Tests
-    condition: and(succeeded(), or(eq(variables['BuildPlatform'], 'x64'), eq(variables['BuildPlatform'], 'x86')))
-    enabled: False
-    inputs:
-      filePath: build\scripts\Run-Tests.ps1
-      arguments: -MatchPattern '*unit.test*.dll' -Platform '$(RationalizedBuildPlatform)' -Configuration '$(BuildConfiguration)'
-  - task: PowerShell@2
-    displayName: Run Feature Tests
-    condition: and(succeeded(), eq(variables['BuildPlatform'], 'x64'))
-    enabled: False
-    inputs:
-      filePath: build\scripts\Run-Tests.ps1
-      arguments: -MatchPattern '*feature.test*.dll' -Platform '$(RationalizedBuildPlatform)' -Configuration '$(BuildConfiguration)'
-  - ${{ if eq(parameters.buildTerminal, true) }}:
-    - task: CopyFiles@2
-      displayName: Copy *.appx/*.msix to Artifacts
-      inputs:
-        Contents: >-
-          **/*.appx
-
-          **/*.msix
-
-          **/*.appxsym
-
-          !**/Microsoft.VCLibs*.appx
-        TargetFolder: $(Build.ArtifactStagingDirectory)/appx
-        OverWrite: true
-        flattenFolders: true
-    - task: AzureArtifacts.manifest-generator-task.manifest-generator-task.ManifestGeneratorTask@0
-      displayName: 'Generate SBOM manifest'
-      inputs:
-       BuildDropPath: '$(System.ArtifactsDirectory)/appx'
-    - task: PublishBuildArtifacts@1
-      displayName: Publish Artifact (appx)
-      inputs:
-        PathtoPublish: $(Build.ArtifactStagingDirectory)/appx
-        ArtifactName: appx-$(BuildPlatform)-$(BuildConfiguration)
-  - ${{ if eq(parameters.buildWPF, true) }}:
-    - task: CopyFiles@2
-      displayName: Copy PublicTerminalCore.dll to Artifacts
-      condition: and(succeeded(), ne(variables['BuildPlatform'], 'arm64'))
-      inputs:
-        Contents: >-
-          **/PublicTerminalCore.dll
-
-          **/api-ms-win-core-synch-l1-2-0.dll
-        TargetFolder: $(Build.ArtifactStagingDirectory)/wpf
-        OverWrite: true
-        flattenFolders: true
-    - task: PublishBuildArtifacts@1
-      displayName: Publish Artifact (PublicTerminalCore)
-      condition: and(succeeded(), ne(variables['BuildPlatform'], 'arm64'))
-      inputs:
-        PathtoPublish: $(Build.ArtifactStagingDirectory)/wpf
-        ArtifactName: wpf-dll-$(BuildPlatform)-$(BuildConfiguration)
-
-  - task: PublishSymbols@2
-    displayName: Publish symbols path
-    continueOnError: True
-    inputs:
-      SearchPattern: |
-        $(Build.SourcesDirectory)/bin/**/*.pdb
-        $(Build.SourcesDirectory)/bin/**/*.exe
-        $(Build.SourcesDirectory)/bin/**/*.dll
-      IndexSources: false
-      SymbolServerType: TeamServices
-
-- ${{ if eq(parameters.runCompliance, true) }}:
-  - job: Compliance
-    # We don't *need* a matrix but there's no other way to set parameters on a "job"
-    # in the AzDO YAML syntax. It would have to be a "stage" or a "template".
-    # Doesn't matter. We're going to do compliance on Release x64 because
-    # that's the one all the tooling works against for sure.
-    strategy:
-      matrix:
-        Release_x64:
-          BuildConfiguration: Release
-          BuildPlatform: x64
-    displayName: Validate Security and Compliance
-    timeoutInMinutes: 240
-    steps:
-    - checkout: self
-      clean: true
-      submodules: true
-      persistCredentials: True
-    - task: PkgESSetupBuild@12
-      displayName: Package ES - Setup Build
-      inputs:
-        disableOutputRedirect: true
-    - task: PowerShell@2
-      displayName: Rationalize Build Platform
-      inputs:
-        targetType: inline
-        script: >-
-          $Arch = "$(BuildPlatform)"
-
-          If ($Arch -Eq "x86") { $Arch = "Win32" }
-
-          Write-Host "##vso[task.setvariable variable=RationalizedBuildPlatform]${Arch}"
-    - task: NuGetToolInstaller@1
-      displayName: Use NuGet 5.10
-      inputs:
-        versionSpec: 5.10
-    - task: NuGetAuthenticate@0
-    - task: NuGetCommand@2
-      displayName: NuGet custom
-      inputs:
-        command: custom
-        selectOrConfig: config
-        nugetConfigPath: NuGet.Config
-        arguments: restore OpenConsole.sln -SolutionDirectory $(Build.SourcesDirectory)
-    - task: UniversalPackages@0
-      displayName: Download terminal-internal Universal Package
-      inputs:
-        feedListDownload: 2b3f8893-a6e8-411f-b197-a9e05576da48
-        packageListDownload: e82d490c-af86-4733-9dc4-07b772033204
-        versionListDownload: $(TerminalInternalPackageVersion)
-    - task: TouchdownBuildTask@1
-      displayName: Download Localization Files
-      inputs:
-        teamId: 7105
-        authId: $(TouchdownAppId)
-        authKey: $(TouchdownAppKey)
-        resourceFilePath: >-
-          src\cascadia\TerminalApp\Resources\en-US\Resources.resw
-
-          src\cascadia\TerminalControl\Resources\en-US\Resources.resw
-
-          src\cascadia\TerminalConnection\Resources\en-US\Resources.resw
-
-          src\cascadia\TerminalSettingsModel\Resources\en-US\Resources.resw
-
-          src\cascadia\TerminalSettingsEditor\Resources\en-US\Resources.resw
-
-          src\cascadia\WindowsTerminalUniversal\Resources\en-US\Resources.resw
-
-          src\cascadia\CascadiaPackage\Resources\en-US\Resources.resw
-        appendRelativeDir: true
-        localizationTarget: false
-        pseudoSetting: Included
-    - task: PowerShell@2
-      displayName: Move Loc files one level up
-      inputs:
-        targetType: inline
-        script: >-
-          $Files = Get-ChildItem . -R -Filter 'Resources.resw' | ? FullName -Like '*en-US\*\Resources.resw'
-
-          $Files | % { Move-Item -Verbose $_.Directory $_.Directory.Parent.Parent -EA:Ignore }
-        pwsh: true
-
-    # 1ES Component Governance onboarding (Detects open source components). See https://docs.opensource.microsoft.com/tools/cg.html
-    - task: ms.vss-governance-buildtask.governance-build-task-component-detection.ComponentGovernanceComponentDetection@0
-      displayName: Component Detection
-      
-    # # PREfast and PoliCheck need Node. Install that first.
-    - task: NodeTool@0
-
-    # !!! NOTE !!! Run PREfast first. Some of the other tasks are going to run on a completed build.
-    # PREfast is going to build the code as a part of its analysis and the generated sources
-    # and output binaries will be sufficient for the rest of the analysis.
-    # If you disable this, the other tasks won't likely work. You would have to add a build
-    # step instead that builds the code normally before calling them.
-    # Also... PREfast will rebuild anyway so that's why we're not running a normal build first.
-    # Waste of time to build twice.
-    # PREfast. See https://www.1eswiki.com/wiki/SDL_Native_Rules_Build_Task 
-
-    # The following 1ES tasks all operate completely differently and have a different syntax for usage.
-    # Most notable is every one of them has a different way of excluding things.
-    # Go see their 1eswiki.com pages to figure out how to exclude things.
-    # When writing exclusions, try to make them narrow so when new projects/binaries are added, they
-    # cause an error here and have to be explicitly pulled out. Don't write an exclusion so broad
-    # that it will catch other new stuff.
-
-    # https://www.1eswiki.com/wiki/PREfast_Build_Task
-    # Builds the project with C/C++ static analysis tools to find coding flaws and vulnerabilities
-    # !!! WARNING !!! It doesn't work with WAPPROJ packaging projects. Build the sub-projects instead.
-    - task: securedevelopmentteam.vss-secure-development-tools.build-task-prefast.SDLNativeRules@3
-      displayName: 'Run the PREfast SDL Native Rules for MSBuild'
-      condition: succeededOrFailed()
-      inputs:
-        msBuildCommandline: msbuild.exe /nologo /m /p:WindowsTerminalOfficialBuild=true /p:WindowsTerminalBranding=${{ parameters.branding }} /p:WindowsTerminalReleaseBuild=true /p:platform=$(BuildPlatform) /p:configuration=$(BuildConfiguration) /t:Terminal\Window\WindowsTerminal /p:VisualStudioVersion=16.0 $(Build.SourcesDirectory)\OpenConsole.sln
-
-    # Copies output from PREfast SDL Native Rules task to expected location for consumption by PkgESSecComp
-    - task: CopyFiles@1
-      displayName: 'Copy PREfast xml files to SDLNativeRulesDir'
-      inputs:
-        SourceFolder: '$(Agent.BuildDirectory)'
-        Contents: |
-          **\*.nativecodeanalysis.xml
-        TargetFolder: '$(Agent.BuildDirectory)\_sdt\logs\SDLNativeRules'
-
-    # https://www.1eswiki.com/index.php?title=PoliCheck_Build_Task
-    # Scans the text of source code, comments, and content for terminology that could be sensitive for legal, cultural, or geopolitical reasons.
-    # (Also finds vulgarities... takes all the fun out of everything.)
-    - task: securedevelopmentteam.vss-secure-development-tools.build-task-policheck.PoliCheck@2
-      displayName: 'Run PoliCheck'
-      inputs:
-        targetType: F
-        targetArgument: $(Build.SourcesDirectory)
-        result: PoliCheck.xml
-        optionsFC: 1
-        optionsXS: 1
-        optionsUEPath: $(Build.SourcesDirectory)\build\config\PolicheckExclusions.xml
-        optionsHMENABLE: 0
-      continueOnError: true
-
-    # https://www.1eswiki.com/wiki/CredScan_Azure_DevOps_Build_Task
-    # Searches through source code and build outputs for a credential left behind in the open
-    - task: securedevelopmentteam.vss-secure-development-tools.build-task-credscan.CredScan@3
-      displayName: 'Run CredScan'
-      inputs:
-        outputFormat: pre
-        # suppressionsFile: LocalSuppressions.json
-        batchSize: 20
-        debugMode: false
-      continueOnError: true
-
-    # https://www.1eswiki.com/wiki/BinSkim_Build_Task
-    # Searches managed and unmanaged binaries for known security vulnerabilities.
-    - task: securedevelopmentteam.vss-secure-development-tools.build-task-binskim.BinSkim@4
-      displayName: 'Run BinSkim'
-      inputs:
-        TargetPattern: guardianGlob
-        # See https://aka.ms/gdn-globs for how to do match patterns
-        AnalyzeTargetGlob: $(Build.SourcesDirectory)\bin\**\*.dll;$(Build.SourcesDirectory)\bin\**\*.exe;-:file|**\Microsoft.UI.Xaml.dll;-:file|**\Microsoft.Toolkit.Win32.UI.XamlHost.dll;-:file|**\vcruntime*.dll;-:file|**\vcomp*.dll;-:file|**\vccorlib*.dll;-:file|**\vcamp*.dll;-:file|**\msvcp*.dll;-:file|**\concrt*.dll;-:file|**\TerminalThemeHelpers*.dll;-:file|**\cpprest*.dll
-      continueOnError: true
-
-    # Set XES_SERIALPOSTBUILDREADY to run Security and Compliance task once per build
-    - powershell: Write-Host “##vso[task.setvariable variable=XES_SERIALPOSTBUILDREADY;]true”  
-      displayName: 'Set XES_SERIALPOSTBUILDREADY Vars'
-
-    # https://www.osgwiki.com/wiki/Package_ES_Security_and_Compliance
-    # Does a few things:
-    # - Ensures that Windows-required compliance tasks are run either inside this task
-    #   or were run as a previous step prior to this one
-    #   (PREfast, PoliCheck, Credscan)
-    # - Runs Windows-specific compliance tasks inside the task
-    #   + CheckCFlags - ensures that compiler and linker flags meet Windows standards
-    #   + CFGCheck/XFGCheck - ensures that Control Flow Guard (CFG) or 
-    #                         eXtended Flow Guard (XFG) are enabled on binaries
-    #                         NOTE: CFG is deprecated and XFG isn't fully ready yet.
-    #                         NOTE2: CFG fails on an XFG'd binary
-    # - Brokers all security/compliance task logs to "Trust Services Automation (TSA)" (https://aka.ms/tsa)
-    #   which is a system that maps all errors into the appropriate bug database 
-    #   template for each organization since they all vary. It should also suppress
-    #   new bugs when one already exists for the product.
-    #   This one is set up to go to the OS repository and use the given parameters
-    #   to file bugs to our AzDO product path.
-    #   If we don't use PkgESSecComp to do this for us, we need to install the TSA task
-    #   ourselves in this pipeline to finalize data upload and bug creation.
-    # !!! NOTE !!! This task goes *LAST* after any other compliance tasks so it catches their logs
-    - task: PkgESSecComp@10
-      displayName: 'Security and Compliance tasks'
-      inputs:
-        fileNewBugs: false
-        areaPath: 'OS\WDX\DXP\WinDev\Terminal'
-        teamProject: 'OS'
-        iterationPath: 'OS\Future'
-        bugTags: 'TerminalReleaseCompliance'
-        scanAll: true
-        errOnBugs: false
-        failOnStdErr: true
-        taskLogVerbosity: Diagnostic
-        secCompConfigFromTask: |
-          # Overrides default build sources directory
-          sourceTargetOverrideAll: $(Build.SourcesDirectory)
-          # Overrides default build binaries directory when "Scan all" option is specified
-          binariesTargetOverrideAll: $(Build.SourcesDirectory)\bin
-
-          # Set the tools to false if they should not run in the build
-          tools:
-              - toolName: CheckCFlags
-                enable: true
-              - toolName: CFGCheck
-                enable: true
-              - toolName: Policheck
-                enable: false
-              - toolName: CredScan
-                enable: false
-              - toolName: XFGCheck
-                enable: false
-
-- ${{ if eq(parameters.buildTerminal, true) }}:
-  - job: BundleAndSign
-    displayName: Create and sign AppX/MSIX bundles
-    dependsOn: Build
-    steps:
-    - checkout: self
-      clean: true
-      fetchDepth: 1
-      submodules: true
-      persistCredentials: True
-    - task: PkgESSetupBuild@12
-      displayName: Package ES - Setup Build
-      inputs:
-        disableOutputRedirect: true
-    - task: DownloadBuildArtifacts@0
-      displayName: Download Artifacts (*.appx, *.msix)
-      inputs:
-        downloadType: specific
-        itemPattern: >-
-          **/*.msix
-
-          **/*.appx
-        extractTars: false
-    - task: PowerShell@2
-      displayName: Create WindowsTerminal*.msixbundle
-      inputs:
-        filePath: build\scripts\Create-AppxBundle.ps1
-        arguments: -InputPath "$(System.ArtifactsDirectory)" -ProjectName CascadiaPackage -BundleVersion 0.0.0.0 -OutputPath "$(System.ArtifactsDirectory)\Microsoft.WindowsTerminal_$(XES_APPXMANIFESTVERSION)_8wekyb3d8bbwe.msixbundle"
-    - task: PowerShell@2
-      displayName: Create WindowsTerminalUniversal*.msixbundle
-      inputs:
-        filePath: build\scripts\Create-AppxBundle.ps1
-        arguments: -InputPath "$(System.ArtifactsDirectory)" -ProjectName WindowsTerminalUniversal -BundleVersion $(XES_APPXMANIFESTVERSION) -OutputPath "$(System.ArtifactsDirectory)\Microsoft.WindowsTerminalUniversal_$(XES_APPXMANIFESTVERSION)_8wekyb3d8bbwe.msixbundle"
-    - task: EsrpCodeSigning@1
-      displayName: Submit *.msixbundle to ESRP for code signing
-      inputs:
-        ConnectedServiceName: 9d6d2960-0793-4d59-943e-78dcb434840a
-        FolderPath: $(System.ArtifactsDirectory)
-        Pattern: Microsoft.WindowsTerminal*.msixbundle
-        UseMinimatch: true
-        signConfigType: inlineSignParams
-        inlineOperation: >-
-          [
-              {
-                  "KeyCode": "Dynamic",
-                  "CertTemplateName": "WINMSAPP1ST",
-                  "CertSubjectName": "CN=Microsoft Corporation, O=Microsoft Corporation, L=Redmond, S=Washington, C=US",
-                  "OperationCode": "SigntoolSign",
-                  "Parameters": {
-                      "OpusName": "Microsoft",
-                      "OpusInfo": "http://www.microsoft.com",
-                      "FileDigest": "/fd \"SHA256\"",
-                      "TimeStamp": "/tr \"http://rfc3161.gtm.corp.microsoft.com/TSS/HttpTspServer\" /td sha256"
-                  },
-                  "ToolName": "sign",
-                  "ToolVersion": "1.0"
-              },
-              {
-                  "KeyCode": "Dynamic",
-                  "CertTemplateName": "WINMSAPP1ST",
-                  "CertSubjectName": "CN=Microsoft Corporation, O=Microsoft Corporation, L=Redmond, S=Washington, C=US",
-                  "OperationCode": "SigntoolVerify",
-                  "Parameters": {},
-                  "ToolName": "sign",
-                  "ToolVersion": "1.0"
-              }
-          ]
-    - task: PublishBuildArtifacts@1
-      displayName: 'Publish Artifact: appxbundle-signed'
-      inputs:
-        PathtoPublish: $(System.ArtifactsDirectory)
-        ArtifactName: appxbundle-signed
-
-- ${{ if eq(parameters.buildWPF, true) }}:
-  - job: PackageAndSignWPF
-    strategy:
-      matrix:
-        ${{ each config in parameters.buildConfigurations }}:
-          ${{ config }}:
-            BuildConfiguration: ${{ config }}
-    displayName: Create NuGet Package (WPF Terminal Control)
-    dependsOn: Build
-    steps:
-    - checkout: self
-      clean: true
-      fetchDepth: 1
-      submodules: true
-      persistCredentials: True
-    - task: PkgESSetupBuild@12
-      displayName: Package ES - Setup Build
-      inputs:
-        disableOutputRedirect: true
-    - task: DownloadBuildArtifacts@0
-      displayName: Download x86 PublicTerminalCore
-      inputs:
-        artifactName: wpf-dll-x86-$(BuildConfiguration)
-        itemPattern: '**/*.dll'
-        downloadPath: bin\Win32\$(BuildConfiguration)\
-        extractTars: false
-    - task: DownloadBuildArtifacts@0
-      displayName: Download x64 PublicTerminalCore
-      inputs:
-        artifactName: wpf-dll-x64-$(BuildConfiguration)
-        itemPattern: '**/*.dll'
-        downloadPath: bin\x64\$(BuildConfiguration)\
-        extractTars: false
-    - task: PowerShell@2
-      displayName: Move downloaded artifacts up a level
-      inputs:
-        targetType: inline
-        # Find all artifact files and move them up a directory. Ugh.
-        script: >-
-          Get-ChildItem bin -Recurse -Directory -Filter wpf-dll-* | % {
-            $_ | Get-ChildItem -Recurse -File | % {
-              Move-Item -Verbose $_.FullName $_.Directory.Parent.FullName
-            }
-          }
-    - task: NuGetToolInstaller@1
-      displayName: Use NuGet 5.10.0
-      inputs:
-        versionSpec: 5.10.0
-    - task: NuGetCommand@2
-      displayName: NuGet restore copy
-      inputs:
-        selectOrConfig: config
-        nugetConfigPath: NuGet.Config
-    - task: VSBuild@1
-      displayName: Build solution **\OpenConsole.sln for WPF Control
-      inputs:
-        solution: '**\OpenConsole.sln'
-        vsVersion: 16.0
-        msbuildArgs: /p:WindowsTerminalReleaseBuild=$(UseReleaseBranding);Version=$(XES_PACKAGEVERSIONNUMBER) /t:Pack
-        platform: Any CPU
-        configuration: $(BuildConfiguration)
-        maximumCpuCount: true
-    - task: PublishSymbols@2
-      displayName: Publish symbols path
-      continueOnError: True
-      inputs:
-        SearchPattern: |
-          $(Build.SourcesDirectory)/bin/**/*.pdb
-          $(Build.SourcesDirectory)/bin/**/*.exe
-          $(Build.SourcesDirectory)/bin/**/*.dll
-        IndexSources: false
-        SymbolServerType: TeamServices
-        SymbolsArtifactName: Symbols_WPF_$(BuildConfiguration)
-    - task: CopyFiles@2
-      displayName: Copy *.nupkg to Artifacts
-      inputs:
-        Contents: '**/*Wpf*.nupkg'
-        TargetFolder: $(Build.ArtifactStagingDirectory)/nupkg
-        OverWrite: true
-        flattenFolders: true
-    - task: EsrpCodeSigning@1
-      displayName: Submit *.nupkg to ESRP for code signing
-      inputs:
-        ConnectedServiceName: 9d6d2960-0793-4d59-943e-78dcb434840a
-        FolderPath: $(Build.ArtifactStagingDirectory)/nupkg
-        Pattern: '*.nupkg'
-        UseMinimatch: true
-        signConfigType: inlineSignParams
-        inlineOperation: >-
-          [
-              {
-                  "KeyCode": "CP-401405",
-                  "OperationCode": "NuGetSign",
-                  "Parameters": {},
-                  "ToolName": "sign",
-                  "ToolVersion": "1.0"
-              },
-              {
-                  "KeyCode": "CP-401405",
-                  "OperationCode": "NuGetVerify",
-                  "Parameters": {},
-                  "ToolName": "sign",
-                  "ToolVersion": "1.0"
-              }
-          ]
-    - task: PublishBuildArtifacts@1
-      displayName: Publish Artifact (nupkg)
-      inputs:
-        PathtoPublish: $(Build.ArtifactStagingDirectory)\nupkg
-        ArtifactName: wpf-nupkg-$(BuildConfiguration)
-
-- ${{ if eq(parameters.buildTerminalVPack, true) }}:
-  - job: VPack
-    displayName: Create Windows vPack
-    dependsOn: BundleAndSign
-    steps:
-    - checkout: self
-      clean: true
-      fetchDepth: 1
-      submodules: true
-    - task: PkgESSetupBuild@12
-      displayName: Package ES - Setup Build
-    - task: DownloadBuildArtifacts@0
-      displayName: Download Build Artifacts
-      inputs:
-        artifactName: appxbundle-signed
-        extractTars: false
-    - task: PowerShell@2
-      displayName: Rename and stage packages for vpack
-      inputs:
-        targetType: inline
-        script: >-
-          # Rename to known/fixed name for Windows build system
-
-          Get-ChildItem Microsoft.WindowsTerminal_*.msixbundle | Rename-Item -NewName { 'Microsoft.WindowsTerminal_8wekyb3d8bbwe.msixbundle' }
-
-
-          # Create vpack directory and place item inside
-
-          mkdir WindowsTerminal.app
-
-          mv Microsoft.WindowsTerminal_8wekyb3d8bbwe.msixbundle .\WindowsTerminal.app\
-        workingDirectory: $(System.ArtifactsDirectory)\appxbundle-signed
-    - task: PkgESVPack@12
-      displayName: 'Package ES - VPack'
-      env:
-        SYSTEM_ACCESSTOKEN: $(System.AccessToken)
-      inputs:
-        sourceDirectory: $(System.ArtifactsDirectory)\appxbundle-signed\WindowsTerminal.app
-        description: Windows Terminal pre-install application
-        pushPkgName: WindowsTerminal.app
-        owner: condev
-...
+# This build should never run as CI or against a pull request.
+trigger: none
+pr: none
+
+pool: 
+  name: WinDevPool-L
+  demands: ImageOverride -equals WinDevVS16-latest
+
+parameters:
+  - name: branding
+    displayName: "Branding (Build Type)"
+    type: string
+    default: Release
+    values:
+      - Release
+      - Preview
+  - name: buildTerminal
+    displayName: "Build Windows Terminal MSIX"
+    type: boolean
+    default: true
+  - name: runCompliance
+    displayName: "Run Compliance and Security Build"
+    type: boolean
+    default: true
+  - name: buildTerminalVPack
+    displayName: "Build Windows Terminal VPack"
+    type: boolean
+    default: false
+  - name: buildWPF
+    displayName: "Build Terminal WPF Control"
+    type: boolean
+    default: false
+  - name: pgoBuildMode
+    displayName: "PGO Build Mode"
+    type: string
+    default: Optimize
+    values:
+      - Optimize
+      - Instrument
+      - None
+  - name: buildConfigurations
+    type: object
+    default:
+      - Release
+  - name: buildPlatforms
+    type: object
+    default:
+      - x64
+      - x86
+      - arm64
+
+variables:
+  TerminalInternalPackageVersion: "0.0.7"
+
+name: $(BuildDefinitionName)_$(date:yyMM).$(date:dd)$(rev:rrr)
+resources:
+  repositories:
+  - repository: self
+    type: git
+    ref: main
+jobs:
+- job: Build
+  strategy:
+    matrix:
+      ${{ each config in parameters.buildConfigurations }}:
+        ${{ each platform in parameters.buildPlatforms }}:
+          ${{ config }}_${{ platform }}:
+            BuildConfiguration: ${{ config }}
+            BuildPlatform: ${{ platform }}
+  displayName: Build
+  timeoutInMinutes: 240
+  cancelTimeoutInMinutes: 1
+  steps:
+  - checkout: self
+    clean: true
+    submodules: true
+    persistCredentials: True
+  - task: PkgESSetupBuild@12
+    displayName: Package ES - Setup Build
+    inputs:
+      disableOutputRedirect: true
+  - task: PowerShell@2
+    displayName: Rationalize Build Platform
+    inputs:
+      targetType: inline
+      script: >-
+        $Arch = "$(BuildPlatform)"
+
+        If ($Arch -Eq "x86") { $Arch = "Win32" }
+
+        Write-Host "##vso[task.setvariable variable=RationalizedBuildPlatform]${Arch}"
+  - task: NuGetToolInstaller@1
+    displayName: Use NuGet 5.10
+    inputs:
+      versionSpec: 5.10
+  - task: NuGetAuthenticate@0
+  # In the Microsoft Azure DevOps tenant, NuGetCommand is ambiguous.
+  # This should be `task: NuGetCommand@2`
+  - task: 333b11bd-d341-40d9-afcf-b32d5ce6f23b@2
+    displayName: Restore NuGet packages for extraneous build actions
+    inputs:
+      command: restore
+      feedsToUse: config
+      configPath: NuGet.config
+      restoreSolution: build/packages.config
+      restoreDirectory: '$(Build.SourcesDirectory)\packages'
+  - task: NuGetCommand@2
+    displayName: NuGet custom
+    inputs:
+      command: custom
+      selectOrConfig: config
+      nugetConfigPath: NuGet.Config
+      arguments: restore OpenConsole.sln -SolutionDirectory $(Build.SourcesDirectory)
+  # Pull the Windows SDK for the developer tools like the debuggers so we can index sources later
+  - template: .\templates\install-winsdk-steps.yml
+  - task: UniversalPackages@0
+    displayName: Download terminal-internal Universal Package
+    inputs:
+      feedListDownload: 2b3f8893-a6e8-411f-b197-a9e05576da48
+      packageListDownload: e82d490c-af86-4733-9dc4-07b772033204
+      versionListDownload: $(TerminalInternalPackageVersion)
+  - task: TouchdownBuildTask@1
+    displayName: Download Localization Files
+    inputs:
+      teamId: 7105
+      authId: $(TouchdownAppId)
+      authKey: $(TouchdownAppKey)
+      resourceFilePath: >-
+        src\cascadia\TerminalApp\Resources\en-US\Resources.resw
+
+        src\cascadia\TerminalControl\Resources\en-US\Resources.resw
+
+        src\cascadia\TerminalConnection\Resources\en-US\Resources.resw
+
+        src\cascadia\TerminalSettingsModel\Resources\en-US\Resources.resw
+
+        src\cascadia\TerminalSettingsEditor\Resources\en-US\Resources.resw
+
+        src\cascadia\WindowsTerminalUniversal\Resources\en-US\Resources.resw
+
+        src\cascadia\CascadiaPackage\Resources\en-US\Resources.resw
+      appendRelativeDir: true
+      localizationTarget: false
+      pseudoSetting: Included
+  - task: PowerShell@2
+    displayName: Move Loc files one level up
+    inputs:
+      targetType: inline
+      script: >-
+        $Files = Get-ChildItem . -R -Filter 'Resources.resw' | ? FullName -Like '*en-US\*\Resources.resw'
+
+        $Files | % { Move-Item -Verbose $_.Directory $_.Directory.Parent.Parent -EA:Ignore }
+      pwsh: true
+  - task: PowerShell@2
+    displayName: Generate NOTICE.html from NOTICE.md
+    inputs:
+      filePath: .\build\scripts\Generate-ThirdPartyNotices.ps1
+      arguments: -MarkdownNoticePath .\NOTICE.md -OutputPath .\src\cascadia\CascadiaPackage\NOTICE.html
+      pwsh: true
+  - ${{ if eq(parameters.buildTerminal, true) }}:
+    - task: VSBuild@1
+      displayName: Build solution **\OpenConsole.sln
+      condition: true
+      inputs:
+        solution: '**\OpenConsole.sln'
+        vsVersion: 16.0
+        msbuildArgs: /p:WindowsTerminalOfficialBuild=true /p:WindowsTerminalBranding=${{ parameters.branding }};PGOBuildMode=${{ parameters.pgoBuildMode }} /t:Terminal\CascadiaPackage;Terminal\WindowsTerminalUniversal /p:WindowsTerminalReleaseBuild=true /bl:$(Build.SourcesDirectory)\msbuild.binlog
+        platform: $(BuildPlatform)
+        configuration: $(BuildConfiguration)
+        clean: true
+        maximumCpuCount: true
+    - task: PublishBuildArtifacts@1
+      displayName: 'Publish Artifact: binlog'
+      condition: failed()
+      continueOnError: True
+      inputs:
+        PathtoPublish: $(Build.SourcesDirectory)\msbuild.binlog
+        ArtifactName: binlog-$(BuildPlatform)
+    - task: PowerShell@2
+      displayName: Check MSIX for common regressions
+      inputs:
+        targetType: inline
+        script: >-
+          $Package = Get-ChildItem -Recurse -Filter "CascadiaPackage_*.msix"
+
+          .\build\scripts\Test-WindowsTerminalPackage.ps1 -Verbose -Path $Package.FullName
+        pwsh: true
+  - ${{ if eq(parameters.buildWPF, true) }}:
+    - task: VSBuild@1
+      displayName: Build solution **\OpenConsole.sln for PublicTerminalCore
+      condition: and(succeeded(), ne(variables['BuildPlatform'], 'arm64'))
+      inputs:
+        solution: '**\OpenConsole.sln'
+        vsVersion: 16.0
+        msbuildArgs: /p:WindowsTerminalOfficialBuild=true /p:WindowsTerminalBranding=${{ parameters.branding }};PGOBuildMode=${{ parameters.pgoBuildMode }} /p:WindowsTerminalReleaseBuild=true /t:Terminal\wpf\PublicTerminalCore
+        platform: $(BuildPlatform)
+        configuration: $(BuildConfiguration)
+  - task: PowerShell@2
+    displayName: Source Index PDBs
+    inputs:
+      filePath: build\scripts\Index-Pdbs.ps1
+      arguments: -SearchDir '$(Build.SourcesDirectory)' -SourceRoot '$(Build.SourcesDirectory)' -recursive -Verbose -CommitId $(Build.SourceVersion)
+      errorActionPreference: silentlyContinue
+  - task: PowerShell@2
+    displayName: Run Unit Tests
+    condition: and(succeeded(), or(eq(variables['BuildPlatform'], 'x64'), eq(variables['BuildPlatform'], 'x86')))
+    enabled: False
+    inputs:
+      filePath: build\scripts\Run-Tests.ps1
+      arguments: -MatchPattern '*unit.test*.dll' -Platform '$(RationalizedBuildPlatform)' -Configuration '$(BuildConfiguration)'
+  - task: PowerShell@2
+    displayName: Run Feature Tests
+    condition: and(succeeded(), eq(variables['BuildPlatform'], 'x64'))
+    enabled: False
+    inputs:
+      filePath: build\scripts\Run-Tests.ps1
+      arguments: -MatchPattern '*feature.test*.dll' -Platform '$(RationalizedBuildPlatform)' -Configuration '$(BuildConfiguration)'
+  - ${{ if eq(parameters.buildTerminal, true) }}:
+    - task: CopyFiles@2
+      displayName: Copy *.appx/*.msix to Artifacts
+      inputs:
+        Contents: >-
+          **/*.appx
+
+          **/*.msix
+
+          **/*.appxsym
+
+          !**/Microsoft.VCLibs*.appx
+        TargetFolder: $(Build.ArtifactStagingDirectory)/appx
+        OverWrite: true
+        flattenFolders: true
+    - task: AzureArtifacts.manifest-generator-task.manifest-generator-task.ManifestGeneratorTask@0
+      displayName: 'Generate SBOM manifest'
+      inputs:
+       BuildDropPath: '$(System.ArtifactsDirectory)/appx'
+    - task: PublishBuildArtifacts@1
+      displayName: Publish Artifact (appx)
+      inputs:
+        PathtoPublish: $(Build.ArtifactStagingDirectory)/appx
+        ArtifactName: appx-$(BuildPlatform)-$(BuildConfiguration)
+  - ${{ if eq(parameters.buildWPF, true) }}:
+    - task: CopyFiles@2
+      displayName: Copy PublicTerminalCore.dll to Artifacts
+      condition: and(succeeded(), ne(variables['BuildPlatform'], 'arm64'))
+      inputs:
+        Contents: >-
+          **/PublicTerminalCore.dll
+
+          **/api-ms-win-core-synch-l1-2-0.dll
+        TargetFolder: $(Build.ArtifactStagingDirectory)/wpf
+        OverWrite: true
+        flattenFolders: true
+    - task: PublishBuildArtifacts@1
+      displayName: Publish Artifact (PublicTerminalCore)
+      condition: and(succeeded(), ne(variables['BuildPlatform'], 'arm64'))
+      inputs:
+        PathtoPublish: $(Build.ArtifactStagingDirectory)/wpf
+        ArtifactName: wpf-dll-$(BuildPlatform)-$(BuildConfiguration)
+
+  - task: PublishSymbols@2
+    displayName: Publish symbols path
+    continueOnError: True
+    inputs:
+      SearchPattern: |
+        $(Build.SourcesDirectory)/bin/**/*.pdb
+        $(Build.SourcesDirectory)/bin/**/*.exe
+        $(Build.SourcesDirectory)/bin/**/*.dll
+      IndexSources: false
+      SymbolServerType: TeamServices
+
+- ${{ if eq(parameters.runCompliance, true) }}:
+  - job: Compliance
+    # We don't *need* a matrix but there's no other way to set parameters on a "job"
+    # in the AzDO YAML syntax. It would have to be a "stage" or a "template".
+    # Doesn't matter. We're going to do compliance on Release x64 because
+    # that's the one all the tooling works against for sure.
+    strategy:
+      matrix:
+        Release_x64:
+          BuildConfiguration: Release
+          BuildPlatform: x64
+    displayName: Validate Security and Compliance
+    timeoutInMinutes: 240
+    steps:
+    - checkout: self
+      clean: true
+      submodules: true
+      persistCredentials: True
+    - task: PkgESSetupBuild@12
+      displayName: Package ES - Setup Build
+      inputs:
+        disableOutputRedirect: true
+    - task: PowerShell@2
+      displayName: Rationalize Build Platform
+      inputs:
+        targetType: inline
+        script: >-
+          $Arch = "$(BuildPlatform)"
+
+          If ($Arch -Eq "x86") { $Arch = "Win32" }
+
+          Write-Host "##vso[task.setvariable variable=RationalizedBuildPlatform]${Arch}"
+    - task: NuGetToolInstaller@1
+      displayName: Use NuGet 5.10
+      inputs:
+        versionSpec: 5.10
+    - task: NuGetAuthenticate@0
+    - task: NuGetCommand@2
+      displayName: NuGet custom
+      inputs:
+        command: custom
+        selectOrConfig: config
+        nugetConfigPath: NuGet.Config
+        arguments: restore OpenConsole.sln -SolutionDirectory $(Build.SourcesDirectory)
+    - task: UniversalPackages@0
+      displayName: Download terminal-internal Universal Package
+      inputs:
+        feedListDownload: 2b3f8893-a6e8-411f-b197-a9e05576da48
+        packageListDownload: e82d490c-af86-4733-9dc4-07b772033204
+        versionListDownload: $(TerminalInternalPackageVersion)
+    - task: TouchdownBuildTask@1
+      displayName: Download Localization Files
+      inputs:
+        teamId: 7105
+        authId: $(TouchdownAppId)
+        authKey: $(TouchdownAppKey)
+        resourceFilePath: >-
+          src\cascadia\TerminalApp\Resources\en-US\Resources.resw
+
+          src\cascadia\TerminalControl\Resources\en-US\Resources.resw
+
+          src\cascadia\TerminalConnection\Resources\en-US\Resources.resw
+
+          src\cascadia\TerminalSettingsModel\Resources\en-US\Resources.resw
+
+          src\cascadia\TerminalSettingsEditor\Resources\en-US\Resources.resw
+
+          src\cascadia\WindowsTerminalUniversal\Resources\en-US\Resources.resw
+
+          src\cascadia\CascadiaPackage\Resources\en-US\Resources.resw
+        appendRelativeDir: true
+        localizationTarget: false
+        pseudoSetting: Included
+    - task: PowerShell@2
+      displayName: Move Loc files one level up
+      inputs:
+        targetType: inline
+        script: >-
+          $Files = Get-ChildItem . -R -Filter 'Resources.resw' | ? FullName -Like '*en-US\*\Resources.resw'
+
+          $Files | % { Move-Item -Verbose $_.Directory $_.Directory.Parent.Parent -EA:Ignore }
+        pwsh: true
+
+    # 1ES Component Governance onboarding (Detects open source components). See https://docs.opensource.microsoft.com/tools/cg.html
+    - task: ms.vss-governance-buildtask.governance-build-task-component-detection.ComponentGovernanceComponentDetection@0
+      displayName: Component Detection
+      
+    # # PREfast and PoliCheck need Node. Install that first.
+    - task: NodeTool@0
+
+    # !!! NOTE !!! Run PREfast first. Some of the other tasks are going to run on a completed build.
+    # PREfast is going to build the code as a part of its analysis and the generated sources
+    # and output binaries will be sufficient for the rest of the analysis.
+    # If you disable this, the other tasks won't likely work. You would have to add a build
+    # step instead that builds the code normally before calling them.
+    # Also... PREfast will rebuild anyway so that's why we're not running a normal build first.
+    # Waste of time to build twice.
+    # PREfast. See https://www.1eswiki.com/wiki/SDL_Native_Rules_Build_Task 
+
+    # The following 1ES tasks all operate completely differently and have a different syntax for usage.
+    # Most notable is every one of them has a different way of excluding things.
+    # Go see their 1eswiki.com pages to figure out how to exclude things.
+    # When writing exclusions, try to make them narrow so when new projects/binaries are added, they
+    # cause an error here and have to be explicitly pulled out. Don't write an exclusion so broad
+    # that it will catch other new stuff.
+
+    # https://www.1eswiki.com/wiki/PREfast_Build_Task
+    # Builds the project with C/C++ static analysis tools to find coding flaws and vulnerabilities
+    # !!! WARNING !!! It doesn't work with WAPPROJ packaging projects. Build the sub-projects instead.
+    - task: securedevelopmentteam.vss-secure-development-tools.build-task-prefast.SDLNativeRules@3
+      displayName: 'Run the PREfast SDL Native Rules for MSBuild'
+      condition: succeededOrFailed()
+      inputs:
+        msBuildCommandline: msbuild.exe /nologo /m /p:WindowsTerminalOfficialBuild=true /p:WindowsTerminalBranding=${{ parameters.branding }} /p:WindowsTerminalReleaseBuild=true /p:platform=$(BuildPlatform) /p:configuration=$(BuildConfiguration) /t:Terminal\Window\WindowsTerminal /p:VisualStudioVersion=16.0 $(Build.SourcesDirectory)\OpenConsole.sln
+
+    # Copies output from PREfast SDL Native Rules task to expected location for consumption by PkgESSecComp
+    - task: CopyFiles@1
+      displayName: 'Copy PREfast xml files to SDLNativeRulesDir'
+      inputs:
+        SourceFolder: '$(Agent.BuildDirectory)'
+        Contents: |
+          **\*.nativecodeanalysis.xml
+        TargetFolder: '$(Agent.BuildDirectory)\_sdt\logs\SDLNativeRules'
+
+    # https://www.1eswiki.com/index.php?title=PoliCheck_Build_Task
+    # Scans the text of source code, comments, and content for terminology that could be sensitive for legal, cultural, or geopolitical reasons.
+    # (Also finds vulgarities... takes all the fun out of everything.)
+    - task: securedevelopmentteam.vss-secure-development-tools.build-task-policheck.PoliCheck@2
+      displayName: 'Run PoliCheck'
+      inputs:
+        targetType: F
+        targetArgument: $(Build.SourcesDirectory)
+        result: PoliCheck.xml
+        optionsFC: 1
+        optionsXS: 1
+        optionsUEPath: $(Build.SourcesDirectory)\build\config\PolicheckExclusions.xml
+        optionsHMENABLE: 0
+      continueOnError: true
+
+    # https://www.1eswiki.com/wiki/CredScan_Azure_DevOps_Build_Task
+    # Searches through source code and build outputs for a credential left behind in the open
+    - task: securedevelopmentteam.vss-secure-development-tools.build-task-credscan.CredScan@3
+      displayName: 'Run CredScan'
+      inputs:
+        outputFormat: pre
+        # suppressionsFile: LocalSuppressions.json
+        batchSize: 20
+        debugMode: false
+      continueOnError: true
+
+    # https://www.1eswiki.com/wiki/BinSkim_Build_Task
+    # Searches managed and unmanaged binaries for known security vulnerabilities.
+    - task: securedevelopmentteam.vss-secure-development-tools.build-task-binskim.BinSkim@4
+      displayName: 'Run BinSkim'
+      inputs:
+        TargetPattern: guardianGlob
+        # See https://aka.ms/gdn-globs for how to do match patterns
+        AnalyzeTargetGlob: $(Build.SourcesDirectory)\bin\**\*.dll;$(Build.SourcesDirectory)\bin\**\*.exe;-:file|**\Microsoft.UI.Xaml.dll;-:file|**\Microsoft.Toolkit.Win32.UI.XamlHost.dll;-:file|**\vcruntime*.dll;-:file|**\vcomp*.dll;-:file|**\vccorlib*.dll;-:file|**\vcamp*.dll;-:file|**\msvcp*.dll;-:file|**\concrt*.dll;-:file|**\TerminalThemeHelpers*.dll;-:file|**\cpprest*.dll
+      continueOnError: true
+
+    # Set XES_SERIALPOSTBUILDREADY to run Security and Compliance task once per build
+    - powershell: Write-Host “##vso[task.setvariable variable=XES_SERIALPOSTBUILDREADY;]true”  
+      displayName: 'Set XES_SERIALPOSTBUILDREADY Vars'
+
+    # https://www.osgwiki.com/wiki/Package_ES_Security_and_Compliance
+    # Does a few things:
+    # - Ensures that Windows-required compliance tasks are run either inside this task
+    #   or were run as a previous step prior to this one
+    #   (PREfast, PoliCheck, Credscan)
+    # - Runs Windows-specific compliance tasks inside the task
+    #   + CheckCFlags - ensures that compiler and linker flags meet Windows standards
+    #   + CFGCheck/XFGCheck - ensures that Control Flow Guard (CFG) or 
+    #                         eXtended Flow Guard (XFG) are enabled on binaries
+    #                         NOTE: CFG is deprecated and XFG isn't fully ready yet.
+    #                         NOTE2: CFG fails on an XFG'd binary
+    # - Brokers all security/compliance task logs to "Trust Services Automation (TSA)" (https://aka.ms/tsa)
+    #   which is a system that maps all errors into the appropriate bug database 
+    #   template for each organization since they all vary. It should also suppress
+    #   new bugs when one already exists for the product.
+    #   This one is set up to go to the OS repository and use the given parameters
+    #   to file bugs to our AzDO product path.
+    #   If we don't use PkgESSecComp to do this for us, we need to install the TSA task
+    #   ourselves in this pipeline to finalize data upload and bug creation.
+    # !!! NOTE !!! This task goes *LAST* after any other compliance tasks so it catches their logs
+    - task: PkgESSecComp@10
+      displayName: 'Security and Compliance tasks'
+      inputs:
+        fileNewBugs: false
+        areaPath: 'OS\WDX\DXP\WinDev\Terminal'
+        teamProject: 'OS'
+        iterationPath: 'OS\Future'
+        bugTags: 'TerminalReleaseCompliance'
+        scanAll: true
+        errOnBugs: false
+        failOnStdErr: true
+        taskLogVerbosity: Diagnostic
+        secCompConfigFromTask: |
+          # Overrides default build sources directory
+          sourceTargetOverrideAll: $(Build.SourcesDirectory)
+          # Overrides default build binaries directory when "Scan all" option is specified
+          binariesTargetOverrideAll: $(Build.SourcesDirectory)\bin
+
+          # Set the tools to false if they should not run in the build
+          tools:
+              - toolName: CheckCFlags
+                enable: true
+              - toolName: CFGCheck
+                enable: true
+              - toolName: Policheck
+                enable: false
+              - toolName: CredScan
+                enable: false
+              - toolName: XFGCheck
+                enable: false
+
+- ${{ if eq(parameters.buildTerminal, true) }}:
+  - job: BundleAndSign
+    displayName: Create and sign AppX/MSIX bundles
+    dependsOn: Build
+    steps:
+    - checkout: self
+      clean: true
+      fetchDepth: 1
+      submodules: true
+      persistCredentials: True
+    - task: PkgESSetupBuild@12
+      displayName: Package ES - Setup Build
+      inputs:
+        disableOutputRedirect: true
+    - task: DownloadBuildArtifacts@0
+      displayName: Download Artifacts (*.appx, *.msix)
+      inputs:
+        downloadType: specific
+        itemPattern: >-
+          **/*.msix
+
+          **/*.appx
+        extractTars: false
+    - task: PowerShell@2
+      displayName: Create WindowsTerminal*.msixbundle
+      inputs:
+        filePath: build\scripts\Create-AppxBundle.ps1
+        arguments: -InputPath "$(System.ArtifactsDirectory)" -ProjectName CascadiaPackage -BundleVersion 0.0.0.0 -OutputPath "$(System.ArtifactsDirectory)\Microsoft.WindowsTerminal_$(XES_APPXMANIFESTVERSION)_8wekyb3d8bbwe.msixbundle"
+    - task: PowerShell@2
+      displayName: Create WindowsTerminalUniversal*.msixbundle
+      inputs:
+        filePath: build\scripts\Create-AppxBundle.ps1
+        arguments: -InputPath "$(System.ArtifactsDirectory)" -ProjectName WindowsTerminalUniversal -BundleVersion $(XES_APPXMANIFESTVERSION) -OutputPath "$(System.ArtifactsDirectory)\Microsoft.WindowsTerminalUniversal_$(XES_APPXMANIFESTVERSION)_8wekyb3d8bbwe.msixbundle"
+    - task: EsrpCodeSigning@1
+      displayName: Submit *.msixbundle to ESRP for code signing
+      inputs:
+        ConnectedServiceName: 9d6d2960-0793-4d59-943e-78dcb434840a
+        FolderPath: $(System.ArtifactsDirectory)
+        Pattern: Microsoft.WindowsTerminal*.msixbundle
+        UseMinimatch: true
+        signConfigType: inlineSignParams
+        inlineOperation: >-
+          [
+              {
+                  "KeyCode": "Dynamic",
+                  "CertTemplateName": "WINMSAPP1ST",
+                  "CertSubjectName": "CN=Microsoft Corporation, O=Microsoft Corporation, L=Redmond, S=Washington, C=US",
+                  "OperationCode": "SigntoolSign",
+                  "Parameters": {
+                      "OpusName": "Microsoft",
+                      "OpusInfo": "http://www.microsoft.com",
+                      "FileDigest": "/fd \"SHA256\"",
+                      "TimeStamp": "/tr \"http://rfc3161.gtm.corp.microsoft.com/TSS/HttpTspServer\" /td sha256"
+                  },
+                  "ToolName": "sign",
+                  "ToolVersion": "1.0"
+              },
+              {
+                  "KeyCode": "Dynamic",
+                  "CertTemplateName": "WINMSAPP1ST",
+                  "CertSubjectName": "CN=Microsoft Corporation, O=Microsoft Corporation, L=Redmond, S=Washington, C=US",
+                  "OperationCode": "SigntoolVerify",
+                  "Parameters": {},
+                  "ToolName": "sign",
+                  "ToolVersion": "1.0"
+              }
+          ]
+    - task: PublishBuildArtifacts@1
+      displayName: 'Publish Artifact: appxbundle-signed'
+      inputs:
+        PathtoPublish: $(System.ArtifactsDirectory)
+        ArtifactName: appxbundle-signed
+
+- ${{ if eq(parameters.buildWPF, true) }}:
+  - job: PackageAndSignWPF
+    strategy:
+      matrix:
+        ${{ each config in parameters.buildConfigurations }}:
+          ${{ config }}:
+            BuildConfiguration: ${{ config }}
+    displayName: Create NuGet Package (WPF Terminal Control)
+    dependsOn: Build
+    steps:
+    - checkout: self
+      clean: true
+      fetchDepth: 1
+      submodules: true
+      persistCredentials: True
+    - task: PkgESSetupBuild@12
+      displayName: Package ES - Setup Build
+      inputs:
+        disableOutputRedirect: true
+    - task: DownloadBuildArtifacts@0
+      displayName: Download x86 PublicTerminalCore
+      inputs:
+        artifactName: wpf-dll-x86-$(BuildConfiguration)
+        itemPattern: '**/*.dll'
+        downloadPath: bin\Win32\$(BuildConfiguration)\
+        extractTars: false
+    - task: DownloadBuildArtifacts@0
+      displayName: Download x64 PublicTerminalCore
+      inputs:
+        artifactName: wpf-dll-x64-$(BuildConfiguration)
+        itemPattern: '**/*.dll'
+        downloadPath: bin\x64\$(BuildConfiguration)\
+        extractTars: false
+    - task: PowerShell@2
+      displayName: Move downloaded artifacts up a level
+      inputs:
+        targetType: inline
+        # Find all artifact files and move them up a directory. Ugh.
+        script: >-
+          Get-ChildItem bin -Recurse -Directory -Filter wpf-dll-* | % {
+            $_ | Get-ChildItem -Recurse -File | % {
+              Move-Item -Verbose $_.FullName $_.Directory.Parent.FullName
+            }
+          }
+    - task: NuGetToolInstaller@1
+      displayName: Use NuGet 5.10.0
+      inputs:
+        versionSpec: 5.10.0
+    - task: NuGetCommand@2
+      displayName: NuGet restore copy
+      inputs:
+        selectOrConfig: config
+        nugetConfigPath: NuGet.Config
+    - task: VSBuild@1
+      displayName: Build solution **\OpenConsole.sln for WPF Control
+      inputs:
+        solution: '**\OpenConsole.sln'
+        vsVersion: 16.0
+        msbuildArgs: /p:WindowsTerminalReleaseBuild=$(UseReleaseBranding);Version=$(XES_PACKAGEVERSIONNUMBER) /t:Pack
+        platform: Any CPU
+        configuration: $(BuildConfiguration)
+        maximumCpuCount: true
+    - task: PublishSymbols@2
+      displayName: Publish symbols path
+      continueOnError: True
+      inputs:
+        SearchPattern: |
+          $(Build.SourcesDirectory)/bin/**/*.pdb
+          $(Build.SourcesDirectory)/bin/**/*.exe
+          $(Build.SourcesDirectory)/bin/**/*.dll
+        IndexSources: false
+        SymbolServerType: TeamServices
+        SymbolsArtifactName: Symbols_WPF_$(BuildConfiguration)
+    - task: CopyFiles@2
+      displayName: Copy *.nupkg to Artifacts
+      inputs:
+        Contents: '**/*Wpf*.nupkg'
+        TargetFolder: $(Build.ArtifactStagingDirectory)/nupkg
+        OverWrite: true
+        flattenFolders: true
+    - task: EsrpCodeSigning@1
+      displayName: Submit *.nupkg to ESRP for code signing
+      inputs:
+        ConnectedServiceName: 9d6d2960-0793-4d59-943e-78dcb434840a
+        FolderPath: $(Build.ArtifactStagingDirectory)/nupkg
+        Pattern: '*.nupkg'
+        UseMinimatch: true
+        signConfigType: inlineSignParams
+        inlineOperation: >-
+          [
+              {
+                  "KeyCode": "CP-401405",
+                  "OperationCode": "NuGetSign",
+                  "Parameters": {},
+                  "ToolName": "sign",
+                  "ToolVersion": "1.0"
+              },
+              {
+                  "KeyCode": "CP-401405",
+                  "OperationCode": "NuGetVerify",
+                  "Parameters": {},
+                  "ToolName": "sign",
+                  "ToolVersion": "1.0"
+              }
+          ]
+    - task: PublishBuildArtifacts@1
+      displayName: Publish Artifact (nupkg)
+      inputs:
+        PathtoPublish: $(Build.ArtifactStagingDirectory)\nupkg
+        ArtifactName: wpf-nupkg-$(BuildConfiguration)
+
+- ${{ if eq(parameters.buildTerminalVPack, true) }}:
+  - job: VPack
+    displayName: Create Windows vPack
+    dependsOn: BundleAndSign
+    steps:
+    - checkout: self
+      clean: true
+      fetchDepth: 1
+      submodules: true
+    - task: PkgESSetupBuild@12
+      displayName: Package ES - Setup Build
+    - task: DownloadBuildArtifacts@0
+      displayName: Download Build Artifacts
+      inputs:
+        artifactName: appxbundle-signed
+        extractTars: false
+    - task: PowerShell@2
+      displayName: Rename and stage packages for vpack
+      inputs:
+        targetType: inline
+        script: >-
+          # Rename to known/fixed name for Windows build system
+
+          Get-ChildItem Microsoft.WindowsTerminal_*.msixbundle | Rename-Item -NewName { 'Microsoft.WindowsTerminal_8wekyb3d8bbwe.msixbundle' }
+
+
+          # Create vpack directory and place item inside
+
+          mkdir WindowsTerminal.app
+
+          mv Microsoft.WindowsTerminal_8wekyb3d8bbwe.msixbundle .\WindowsTerminal.app\
+        workingDirectory: $(System.ArtifactsDirectory)\appxbundle-signed
+    - task: PkgESVPack@12
+      displayName: 'Package ES - VPack'
+      env:
+        SYSTEM_ACCESSTOKEN: $(System.AccessToken)
+      inputs:
+        sourceDirectory: $(System.ArtifactsDirectory)\appxbundle-signed\WindowsTerminal.app
+        description: Windows Terminal pre-install application
+        pushPkgName: WindowsTerminal.app
+        owner: condev
+...