--- conflicted
+++ resolved
@@ -1,1095 +1,1087 @@
-<Solution>
-  <Configurations>
-    <BuildType Name="AuditMode" />
-    <BuildType Name="Debug" />
-    <BuildType Name="Fuzzing" />
-    <BuildType Name="Release" />
-    <Platform Name="Any CPU" />
-    <Platform Name="ARM64" />
-    <Platform Name="x64" />
-    <Platform Name="x86" />
-  </Configurations>
-  <Folder Name="/Conhost/">
-    <Project Path="src/host/exe/Host.EXE.vcxproj" Id="9cbd7dfa-1754-4a9d-93d7-857a9d17cb1b">
-      <BuildDependency Project="src/buffer/out/lib/bufferout.vcxproj" />
-      <BuildDependency Project="src/host/proxy/Host.Proxy.vcxproj" />
-      <BuildDependency Project="src/propsheet/propsheet.vcxproj" />
-      <BuildType Solution="AuditMode|ARM64" Project="Release" />
-      <BuildType Solution="AuditMode|x64" Project="Release" />
-      <BuildType Solution="AuditMode|x86" Project="Release" />
-      <Platform Solution="*|Any CPU" Project="Win32" />
-      <Build Solution="*|Any CPU" Project="false" />
-      <Build Solution="AuditMode|ARM64" Project="false" />
-      <Build Solution="AuditMode|x64" Project="false" />
-      <Build Solution="AuditMode|x86" Project="false" />
-      <Build Solution="Fuzzing|ARM64" Project="false" />
-      <Build Solution="Fuzzing|x64" Project="false" />
-      <Build Solution="Fuzzing|x86" Project="false" />
-      <Deploy Solution="Debug|x64" />
-    </Project>
-    <Project Path="src/host/ft_fuzzer/Host.FuzzWrapper.vcxproj" Id="05d9052f-d78f-478f-968a-2de38a6db996">
-      <Platform Solution="*|Any CPU" Project="Win32" />
-      <Build Solution="*|Any CPU" Project="false" />
-      <Build Solution="*|ARM64" Project="false" />
-      <Build Solution="*|x86" Project="false" />
-      <Build Solution="AuditMode|x64" Project="false" />
-      <Build Solution="Debug|x64" Project="false" />
-      <Build Solution="Release|x64" Project="false" />
-    </Project>
-    <Project Path="src/host/ft_host/Host.FeatureTests.vcxproj" Id="8cdb8850-7484-4ec7-b45b-181f85b2ee54">
-      <BuildDependency Project="src/host/exe/Host.EXE.vcxproj" />
-      <BuildDependency Project="src/tools/nihilist/Nihilist.vcxproj" />
-      <BuildDependency Project="src/types/lib/types.vcxproj" />
-      <BuildDependency Project="src/winconpty/lib/winconptylib.vcxproj" />
-      <BuildType Solution="AuditMode|ARM64" Project="Release" />
-      <BuildType Solution="AuditMode|x64" Project="Release" />
-      <BuildType Solution="AuditMode|x86" Project="Release" />
-      <Platform Solution="*|Any CPU" Project="Win32" />
-      <Build Solution="*|Any CPU" Project="false" />
-      <Build Solution="*|x86" Project="false" />
-      <Build Solution="AuditMode|ARM64" Project="false" />
-      <Build Solution="AuditMode|x64" Project="false" />
-      <Build Solution="Fuzzing|ARM64" Project="false" />
-      <Build Solution="Fuzzing|x64" Project="false" />
-    </Project>
-    <Project Path="src/host/ft_uia/Host.Tests.UIA.csproj" Id="c17e1bf3-9d34-4779-9458-a8ef98cc5662">
-      <BuildDependency Project="src/host/exe/Host.EXE.vcxproj" />
-      <BuildDependency Project="src/tools/closetest/CloseTest.vcxproj" />
-      <BuildDependency Project="src/tools/vtapp/VTApp.csproj" />
-      <BuildType Solution="AuditMode|Any CPU" Project="Debug" />
-      <BuildType Solution="AuditMode|ARM64" Project="Debug" />
-      <BuildType Solution="AuditMode|x64" Project="Release" />
-      <BuildType Solution="AuditMode|x86" Project="Release" />
-      <BuildType Solution="Fuzzing|Any CPU" Project="Debug" />
-      <BuildType Solution="Fuzzing|ARM64" Project="Release" />
-      <BuildType Solution="Fuzzing|x64" Project="Debug" />
-      <BuildType Solution="Fuzzing|x86" Project="Release" />
-      <Platform Solution="*|x64" Project="x64" />
-      <Platform Solution="*|x86" Project="Win32" />
-      <Platform Solution="AuditMode|Any CPU" Project="ARM64" />
-      <Platform Solution="AuditMode|ARM64" Project="Win32" />
-      <Platform Solution="Debug|Any CPU" Project="Win32" />
-      <Platform Solution="Debug|ARM64" Project="Win32" />
-      <Platform Solution="Fuzzing|Any CPU" Project="x64" />
-      <Platform Solution="Fuzzing|ARM64" Project="ARM64" />
-      <Platform Solution="Release|Any CPU" Project="Win32" />
-      <Platform Solution="Release|ARM64" Project="ARM64" />
-      <Build Solution="*|Any CPU" Project="false" />
-      <Build Solution="*|ARM64" Project="false" />
-      <Build Solution="AuditMode|x64" Project="false" />
-      <Build Solution="AuditMode|x86" Project="false" />
-      <Build Solution="Fuzzing|x64" Project="false" />
-      <Build Solution="Fuzzing|x86" Project="false" />
-    </Project>
-    <Project Path="src/host/lib/hostlib.vcxproj" Id="06ec74cb-9a12-429c-b551-8562ec954746">
-      <BuildDependency Project="src/buffer/out/lib/bufferout.vcxproj" />
-      <BuildDependency Project="src/host/proxy/Host.Proxy.vcxproj" />
-      <BuildDependency Project="src/types/lib/types.vcxproj" />
-      <BuildType Solution="AuditMode|ARM64" Project="Release" />
-      <BuildType Solution="AuditMode|x64" Project="Release" />
-      <BuildType Solution="AuditMode|x86" Project="Release" />
-      <Platform Solution="*|Any CPU" Project="Win32" />
-      <Build Solution="*|Any CPU" Project="false" />
-      <Build Solution="AuditMode|ARM64" Project="false" />
-      <Build Solution="AuditMode|x64" Project="false" />
-      <Build Solution="AuditMode|x86" Project="false" />
-      <Build Solution="Fuzzing|ARM64" Project="false" />
-      <Build Solution="Fuzzing|x86" Project="false" />
-    </Project>
-    <Project Path="src/host/proxy/Host.Proxy.vcxproj" Id="71cc9d78-ba29-4d93-946f-bef5d9a3a6ef">
-      <Platform Solution="*|Any CPU" Project="Win32" />
-      <Build Solution="*|Any CPU" Project="false" />
-      <Build Solution="Fuzzing|ARM64" Project="false" />
-      <Build Solution="Fuzzing|x86" Project="false" />
-    </Project>
-    <Project Path="src/host/ut_host/Host.UnitTests.vcxproj" Id="531c23e7-4b76-4c08-8aad-04164cb628c9">
-      <BuildDependency Project="src/buffer/out/lib/bufferout.vcxproj" />
-      <BuildDependency Project="src/host/ut_lib/host.unittest.vcxproj" />
-      <BuildType Solution="AuditMode|ARM64" Project="Release" />
-      <BuildType Solution="AuditMode|x64" Project="Release" />
-      <BuildType Solution="AuditMode|x86" Project="Release" />
-      <Platform Solution="*|Any CPU" Project="Win32" />
-      <Build Solution="*|Any CPU" Project="false" />
-      <Build Solution="AuditMode|ARM64" Project="false" />
-      <Build Solution="AuditMode|x64" Project="false" />
-      <Build Solution="AuditMode|x86" Project="false" />
-      <Build Solution="Fuzzing|ARM64" Project="false" />
-      <Build Solution="Fuzzing|x64" Project="false" />
-      <Build Solution="Fuzzing|x86" Project="false" />
-    </Project>
-    <Project Path="src/host/ut_lib/host.unittest.vcxproj" Id="06ec74cb-9a12-429c-b551-8562ec954747">
-      <BuildDependency Project="src/host/proxy/Host.Proxy.vcxproj" />
-      <BuildDependency Project="src/types/lib/types.vcxproj" />
-      <BuildType Solution="AuditMode|ARM64" Project="Release" />
-      <BuildType Solution="AuditMode|x64" Project="Release" />
-      <BuildType Solution="AuditMode|x86" Project="Release" />
-      <Platform Solution="*|Any CPU" Project="Win32" />
-      <Build Solution="*|Any CPU" Project="false" />
-      <Build Solution="AuditMode|ARM64" Project="false" />
-      <Build Solution="AuditMode|x64" Project="false" />
-      <Build Solution="AuditMode|x86" Project="false" />
-      <Build Solution="Fuzzing|ARM64" Project="false" />
-      <Build Solution="Fuzzing|x64" Project="false" />
-      <Build Solution="Fuzzing|x86" Project="false" />
-    </Project>
-    <Project Path="src/interactivity/base/lib/InteractivityBase.vcxproj" Id="06ec74cb-9a12-429c-b551-8562ec964846">
-      <BuildType Solution="AuditMode|ARM64" Project="Release" />
-      <BuildType Solution="AuditMode|x64" Project="Release" />
-      <BuildType Solution="AuditMode|x86" Project="Release" />
-      <Platform Solution="*|Any CPU" Project="Win32" />
-      <Build Solution="*|Any CPU" Project="false" />
-      <Build Solution="AuditMode|ARM64" Project="false" />
-      <Build Solution="AuditMode|x64" Project="false" />
-      <Build Solution="AuditMode|x86" Project="false" />
-      <Build Solution="Fuzzing|ARM64" Project="false" />
-      <Build Solution="Fuzzing|x86" Project="false" />
-    </Project>
-    <Project Path="src/interactivity/onecore/lib/onecore.LIB.vcxproj" Id="06ec74cb-9a12-428c-b551-8537ec964726">
-      <Build Solution="*|Any CPU" Project="false" />
-      <Build Solution="AuditMode|ARM64" Project="false" />
-      <Build Solution="AuditMode|x86" Project="false" />
-      <Build Solution="Fuzzing|ARM64" Project="false" />
-      <Build Solution="Fuzzing|x64" Project="false" />
-      <Build Solution="Fuzzing|x86" Project="false" />
-    </Project>
-    <Project Path="src/interactivity/win32/lib/win32.LIB.vcxproj" Id="06ec74cb-9a12-429c-b551-8532ec964726">
-      <BuildDependency Project="src/renderer/base/lib/base.vcxproj" />
-      <BuildDependency Project="src/renderer/gdi/lib/gdi.vcxproj" />
-      <BuildType Solution="AuditMode|ARM64" Project="Release" />
-      <BuildType Solution="AuditMode|x64" Project="Release" />
-      <BuildType Solution="AuditMode|x86" Project="Release" />
-      <Platform Solution="*|Any CPU" Project="Win32" />
-      <Build Solution="*|Any CPU" Project="false" />
-      <Build Solution="AuditMode|ARM64" Project="false" />
-      <Build Solution="AuditMode|x64" Project="false" />
-      <Build Solution="AuditMode|x86" Project="false" />
-      <Build Solution="Fuzzing|ARM64" Project="false" />
-      <Build Solution="Fuzzing|x86" Project="false" />
-    </Project>
-    <Project Path="src/interactivity/win32/ut_interactivity_win32/Interactivity.Win32.UnitTests.vcxproj" Id="d3b92829-26cb-411a-bda2-7f5da3d25dd4">
-      <BuildType Solution="AuditMode|ARM64" Project="Release" />
-      <BuildType Solution="AuditMode|x64" Project="Release" />
-      <BuildType Solution="AuditMode|x86" Project="Release" />
-      <Platform Solution="*|Any CPU" Project="Win32" />
-      <Build Solution="*|Any CPU" Project="false" />
-      <Build Solution="AuditMode|ARM64" Project="false" />
-      <Build Solution="AuditMode|x64" Project="false" />
-      <Build Solution="AuditMode|x86" Project="false" />
-      <Build Solution="Fuzzing|ARM64" Project="false" />
-      <Build Solution="Fuzzing|x64" Project="false" />
-      <Build Solution="Fuzzing|x86" Project="false" />
-    </Project>
-    <Project Path="src/internal/internal.vcxproj" Id="ef3e32a7-5ff6-42b4-b6e2-96cd7d033f00">
-      <Platform Solution="*|Any CPU" Project="Win32" />
-      <Build Solution="*|Any CPU" Project="false" />
-      <Build Solution="Fuzzing|ARM64" Project="false" />
-      <Build Solution="Fuzzing|x86" Project="false" />
-    </Project>
-    <Project Path="src/propsheet/propsheet.vcxproj" Id="5d23e8e1-3c64-4cc1-a8f7-6861677f7239">
-      <BuildType Solution="AuditMode|ARM64" Project="Release" />
-      <BuildType Solution="AuditMode|x64" Project="Release" />
-      <BuildType Solution="AuditMode|x86" Project="Release" />
-      <Platform Solution="*|Any CPU" Project="Win32" />
-      <Build Solution="*|Any CPU" Project="false" />
-      <Build Solution="AuditMode|ARM64" Project="false" />
-      <Build Solution="AuditMode|x64" Project="false" />
-      <Build Solution="AuditMode|x86" Project="false" />
-      <Build Solution="Fuzzing|ARM64" Project="false" />
-      <Build Solution="Fuzzing|x86" Project="false" />
-    </Project>
-    <Project Path="src/propslib/propslib.vcxproj" Id="345fd5a4-b32b-4f29-bd1c-b033bd2c35cc">
-      <BuildType Solution="AuditMode|ARM64" Project="Release" />
-      <BuildType Solution="AuditMode|x64" Project="Release" />
-      <BuildType Solution="AuditMode|x86" Project="Release" />
-      <Platform Solution="*|Any CPU" Project="Win32" />
-      <Build Solution="*|Any CPU" Project="false" />
-      <Build Solution="AuditMode|ARM64" Project="false" />
-      <Build Solution="AuditMode|x64" Project="false" />
-      <Build Solution="AuditMode|x86" Project="false" />
-      <Build Solution="Fuzzing|ARM64" Project="false" />
-      <Build Solution="Fuzzing|x86" Project="false" />
-    </Project>
-    <Project Path="src/server/lib/server.vcxproj" Id="18d09a24-8240-42d6-8cb6-236eee820262">
-      <BuildDependency Project="src/host/proxy/Host.Proxy.vcxproj" />
-      <BuildType Solution="AuditMode|ARM64" Project="Release" />
-      <BuildType Solution="AuditMode|x64" Project="Release" />
-      <BuildType Solution="AuditMode|x86" Project="Release" />
-      <Platform Solution="*|Any CPU" Project="Win32" />
-      <Build Solution="*|Any CPU" Project="false" />
-      <Build Solution="AuditMode|ARM64" Project="false" />
-      <Build Solution="AuditMode|x64" Project="false" />
-      <Build Solution="AuditMode|x86" Project="false" />
-      <Build Solution="Fuzzing|ARM64" Project="false" />
-      <Build Solution="Fuzzing|x86" Project="false" />
-    </Project>
-    <Project Path="src/winconpty/dll/winconptydll.vcxproj" Id="a22ec5f6-7851-4b88-ac52-47249d437a52">
-      <BuildType Solution="AuditMode|x64" Project="Release" />
-      <Platform Solution="*|Any CPU" Project="Win32" />
-      <Build Solution="*|Any CPU" Project="false" />
-      <Build Solution="AuditMode|x64" Project="false" />
-      <Build Solution="Fuzzing|ARM64" Project="false" />
-      <Build Solution="Fuzzing|x64" Project="false" />
-      <Build Solution="Fuzzing|x86" Project="false" />
-    </Project>
-    <Project Path="src/winconpty/ft_pty/winconpty.FeatureTests.vcxproj" Id="024052de-83fb-4653-aea4-90790d29d5bd">
-      <BuildType Solution="AuditMode|x64" Project="Release" />
-      <Platform Solution="*|Any CPU" Project="Win32" />
-      <Build Solution="*|Any CPU" Project="false" />
-      <Build Solution="AuditMode|x64" Project="false" />
-      <Build Solution="Fuzzing|ARM64" Project="false" />
-      <Build Solution="Fuzzing|x64" Project="false" />
-      <Build Solution="Fuzzing|x86" Project="false" />
-    </Project>
-    <Project Path="src/winconpty/lib/winconptylib.vcxproj" Id="58a03bb2-df5a-4b66-91a0-7ef3ba01269a">
-      <Platform Solution="*|Any CPU" Project="Win32" />
-      <Build Solution="*|Any CPU" Project="false" />
-      <Build Solution="Fuzzing|ARM64" Project="false" />
-      <Build Solution="Fuzzing|x64" Project="false" />
-      <Build Solution="Fuzzing|x86" Project="false" />
-    </Project>
-  </Folder>
-  <Folder Name="/Shared/">
-    <Project Path="src/til/ut_til/til.unit.tests.vcxproj" Id="767268ee-174a-46fe-96f0-eee698a1bbc9">
-      <BuildType Solution="AuditMode|x64" Project="Release" />
-      <Platform Solution="*|Any CPU" Project="Win32" />
-      <Build Solution="*|Any CPU" Project="false" />
-      <Build Solution="AuditMode|x64" Project="false" />
-      <Build Solution="Fuzzing|ARM64" Project="false" />
-      <Build Solution="Fuzzing|x64" Project="false" />
-      <Build Solution="Fuzzing|x86" Project="false" />
-    </Project>
-    <Project Path="src/tsf/tsf.vcxproj" Id="2fd12fbb-1ddb-46d8-b818-1023c624caca">
-      <BuildType Solution="AuditMode|ARM64" Project="Release" />
-      <BuildType Solution="AuditMode|x64" Project="Release" />
-      <BuildType Solution="AuditMode|x86" Project="Release" />
-      <Platform Solution="*|Any CPU" Project="Win32" />
-      <Build Solution="*|Any CPU" Project="false" />
-      <Build Solution="AuditMode|ARM64" Project="false" />
-      <Build Solution="AuditMode|x64" Project="false" />
-      <Build Solution="AuditMode|x86" Project="false" />
-      <Build Solution="Fuzzing|ARM64" Project="false" />
-      <Build Solution="Fuzzing|x86" Project="false" />
-    </Project>
-    <Project Path="src/types/lib/types.vcxproj" Id="18d09a24-8240-42d6-8cb6-236eee820263">
-      <Platform Solution="*|Any CPU" Project="Win32" />
-      <Build Solution="*|Any CPU" Project="false" />
-      <Build Solution="Fuzzing|ARM64" Project="false" />
-      <Build Solution="Fuzzing|x86" Project="false" />
-    </Project>
-    <Project Path="src/types/ut_types/Types.Unit.Tests.vcxproj" Id="34de34d3-1cd6-4ee3-8bd9-a26b5b27ec73">
-      <Platform Solution="*|Any CPU" Project="Win32" />
-      <Build Solution="*|Any CPU" Project="false" />
-      <Build Solution="AuditMode|ARM64" Project="false" />
-      <Build Solution="AuditMode|x64" Project="false" />
-      <Build Solution="AuditMode|x86" Project="false" />
-      <Build Solution="Fuzzing|ARM64" Project="false" />
-      <Build Solution="Fuzzing|x64" Project="false" />
-      <Build Solution="Fuzzing|x86" Project="false" />
-    </Project>
-  </Folder>
-  <Folder Name="/Shared/Audio/">
-    <Project Path="src/audio/midi/lib/midi.vcxproj" Id="3c67784e-1453-49c2-9660-483e2cc7f7ad">
-      <Platform Solution="*|Any CPU" Project="Win32" />
-      <Build Solution="*|Any CPU" Project="false" />
-    </Project>
-  </Folder>
-  <Folder Name="/Shared/Buffer/">
-    <Project Path="src/buffer/out/lib/bufferout.vcxproj" Id="0cf235bd-2da0-407e-90ee-c467e8bbc714">
-      <Platform Solution="*|Any CPU" Project="Win32" />
-      <Build Solution="*|Any CPU" Project="false" />
-      <Build Solution="Fuzzing|ARM64" Project="false" />
-      <Build Solution="Fuzzing|x86" Project="false" />
-    </Project>
-    <Project Path="src/buffer/out/ut_textbuffer/TextBuffer.Unit.Tests.vcxproj" Id="531c23e7-4b76-4c08-8bbd-04164cb628c9">
-      <BuildDependency Project="src/buffer/out/lib/bufferout.vcxproj" />
-      <BuildType Solution="AuditMode|ARM64" Project="Release" />
-      <BuildType Solution="AuditMode|x64" Project="Release" />
-      <BuildType Solution="AuditMode|x86" Project="Release" />
-      <Platform Solution="*|Any CPU" Project="Win32" />
-      <Build Solution="*|Any CPU" Project="false" />
-      <Build Solution="AuditMode|ARM64" Project="false" />
-      <Build Solution="AuditMode|x64" Project="false" />
-      <Build Solution="AuditMode|x86" Project="false" />
-      <Build Solution="Fuzzing|ARM64" Project="false" />
-      <Build Solution="Fuzzing|x64" Project="false" />
-      <Build Solution="Fuzzing|x86" Project="false" />
-    </Project>
-  </Folder>
-  <Folder Name="/Shared/Rendering/">
-    <Project Path="src/renderer/atlas/atlas.vcxproj" Id="8222900c-8b6c-452a-91ac-be95db04b95f">
-      <Platform Solution="*|Any CPU" Project="Win32" />
-      <Build Solution="*|Any CPU" Project="false" />
-    </Project>
-    <Project Path="src/renderer/base/lib/base.vcxproj" Id="af0a096a-8b3a-4949-81ef-7df8f0fee91f">
-      <BuildType Solution="AuditMode|ARM64" Project="Release" />
-      <BuildType Solution="AuditMode|x64" Project="Release" />
-      <BuildType Solution="AuditMode|x86" Project="Release" />
-      <Platform Solution="*|Any CPU" Project="Win32" />
-      <Build Solution="*|Any CPU" Project="false" />
-      <Build Solution="AuditMode|ARM64" Project="false" />
-      <Build Solution="AuditMode|x86" Project="false" />
-      <Build Solution="Fuzzing|ARM64" Project="false" />
-      <Build Solution="Fuzzing|x86" Project="false" />
-    </Project>
-    <Project Path="src/renderer/gdi/lib/gdi.vcxproj" Id="1c959542-bac2-4e55-9a6d-13251914cbb9">
-      <BuildType Solution="AuditMode|ARM64" Project="Release" />
-      <BuildType Solution="AuditMode|x64" Project="Release" />
-      <BuildType Solution="AuditMode|x86" Project="Release" />
-      <Platform Solution="*|Any CPU" Project="Win32" />
-      <Build Solution="*|Any CPU" Project="false" />
-      <Build Solution="AuditMode|ARM64" Project="false" />
-      <Build Solution="AuditMode|x64" Project="false" />
-      <Build Solution="AuditMode|x86" Project="false" />
-      <Build Solution="Fuzzing|ARM64" Project="false" />
-      <Build Solution="Fuzzing|x86" Project="false" />
-    </Project>
-    <Project Path="src/renderer/uia/lib/uia.vcxproj" Id="48d21369-3d7b-4431-9967-24e81292cf63">
-      <Platform Solution="*|Any CPU" Project="Win32" />
-      <Build Solution="*|Any CPU" Project="false" />
-      <Build Solution="Fuzzing|ARM64" Project="false" />
-      <Build Solution="Fuzzing|x64" Project="false" />
-      <Build Solution="Fuzzing|x86" Project="false" />
-    </Project>
-    <Project Path="src/renderer/wddmcon/lib/wddmcon.vcxproj" Id="75c6f576-18e9-4566-978a-f0a301cac090">
-      <Build Solution="*|Any CPU" Project="false" />
-      <Build Solution="AuditMode|ARM64" Project="false" />
-      <Build Solution="AuditMode|x64" Project="false" />
-      <Build Solution="AuditMode|x86" Project="false" />
-      <Build Solution="Fuzzing|ARM64" Project="false" />
-      <Build Solution="Fuzzing|x86" Project="false" />
-    </Project>
-  </Folder>
-  <Folder Name="/Shared/Virtual Terminal/">
-    <Project Path="src/terminal/adapter/lib/adapter.vcxproj" Id="dcf55140-ef6a-4736-a403-957e4f7430bb">
-      <BuildDependency Project="src/types/lib/types.vcxproj" />
-      <BuildType Solution="AuditMode|ARM64" Project="Release" />
-      <BuildType Solution="AuditMode|x86" Project="Release" />
-      <Platform Solution="*|Any CPU" Project="Win32" />
-      <Build Solution="*|Any CPU" Project="false" />
-      <Build Solution="AuditMode|ARM64" Project="false" />
-      <Build Solution="AuditMode|x86" Project="false" />
-      <Build Solution="Fuzzing|ARM64" Project="false" />
-      <Build Solution="Fuzzing|x86" Project="false" />
-    </Project>
-    <Project Path="src/terminal/adapter/ut_adapter/Adapter.UnitTests.vcxproj" Id="6af01638-84cf-4b65-9870-484dffcac772">
-      <BuildType Solution="AuditMode|ARM64" Project="Release" />
-      <BuildType Solution="AuditMode|x64" Project="Release" />
-      <BuildType Solution="AuditMode|x86" Project="Release" />
-      <Platform Solution="*|Any CPU" Project="Win32" />
-      <Build Solution="*|Any CPU" Project="false" />
-      <Build Solution="AuditMode|ARM64" Project="false" />
-      <Build Solution="AuditMode|x64" Project="false" />
-      <Build Solution="AuditMode|x86" Project="false" />
-      <Build Solution="Fuzzing|ARM64" Project="false" />
-      <Build Solution="Fuzzing|x64" Project="false" />
-      <Build Solution="Fuzzing|x86" Project="false" />
-    </Project>
-    <Project Path="src/terminal/input/lib/terminalinput.vcxproj" Id="1cf55140-ef6a-4736-a403-957e4f7430bb">
-      <BuildDependency Project="src/types/lib/types.vcxproj" />
-      <BuildType Solution="AuditMode|ARM64" Project="Release" />
-      <BuildType Solution="AuditMode|x86" Project="Release" />
-      <Platform Solution="*|Any CPU" Project="Win32" />
-      <Build Solution="*|Any CPU" Project="false" />
-      <Build Solution="AuditMode|ARM64" Project="false" />
-      <Build Solution="AuditMode|x86" Project="false" />
-      <Build Solution="Fuzzing|ARM64" Project="false" />
-      <Build Solution="Fuzzing|x86" Project="false" />
-    </Project>
-    <Project Path="src/terminal/parser/ft_fuzzer/VTCommandFuzzer.vcxproj" Id="96927b31-d6e8-4abd-b03e-a5088a30bebe">
-      <BuildType Solution="AuditMode|ARM64" Project="Release" />
-      <BuildType Solution="AuditMode|x64" Project="Release" />
-      <BuildType Solution="AuditMode|x86" Project="Release" />
-      <Platform Solution="*|Any CPU" Project="Win32" />
-      <Build Solution="*|Any CPU" Project="false" />
-      <Build Solution="AuditMode|ARM64" Project="false" />
-      <Build Solution="AuditMode|x64" Project="false" />
-      <Build Solution="AuditMode|x86" Project="false" />
-      <Build Solution="Fuzzing|ARM64" Project="false" />
-      <Build Solution="Fuzzing|x64" Project="false" />
-      <Build Solution="Fuzzing|x86" Project="false" />
-    </Project>
-    <Project Path="src/terminal/parser/ft_fuzzwrapper/FuzzWrapper.vcxproj" Id="f210a4ae-e02a-4bfc-80bb-f50a672fe763">
-      <BuildType Solution="AuditMode|ARM64" Project="Release" />
-      <BuildType Solution="AuditMode|x64" Project="Release" />
-      <BuildType Solution="AuditMode|x86" Project="Release" />
-      <Platform Solution="*|Any CPU" Project="Win32" />
-      <Build Solution="*|Any CPU" Project="false" />
-      <Build Solution="AuditMode|ARM64" Project="false" />
-      <Build Solution="AuditMode|x64" Project="false" />
-      <Build Solution="AuditMode|x86" Project="false" />
-      <Build Solution="Fuzzing|ARM64" Project="false" />
-      <Build Solution="Fuzzing|x64" Project="false" />
-      <Build Solution="Fuzzing|x86" Project="false" />
-    </Project>
-    <Project Path="src/terminal/parser/lib/parser.vcxproj" Id="3ae13314-1939-4dfa-9c14-38ca0834050c">
-      <BuildDependency Project="src/types/lib/types.vcxproj" />
-      <BuildType Solution="AuditMode|ARM64" Project="Release" />
-      <BuildType Solution="AuditMode|x86" Project="Release" />
-      <Platform Solution="*|Any CPU" Project="Win32" />
-      <Build Solution="*|Any CPU" Project="false" />
-      <Build Solution="AuditMode|ARM64" Project="false" />
-      <Build Solution="AuditMode|x86" Project="false" />
-      <Build Solution="Fuzzing|ARM64" Project="false" />
-      <Build Solution="Fuzzing|x86" Project="false" />
-    </Project>
-    <Project Path="src/terminal/parser/ut_parser/Parser.UnitTests.vcxproj" Id="12144e07-fe63-4d33-9231-748b8d8c3792">
-      <BuildType Solution="AuditMode|ARM64" Project="Release" />
-      <BuildType Solution="AuditMode|x64" Project="Release" />
-      <BuildType Solution="AuditMode|x86" Project="Release" />
-      <Platform Solution="*|Any CPU" Project="Win32" />
-      <Build Solution="*|Any CPU" Project="false" />
-      <Build Solution="AuditMode|ARM64" Project="false" />
-      <Build Solution="AuditMode|x64" Project="false" />
-      <Build Solution="AuditMode|x86" Project="false" />
-      <Build Solution="Fuzzing|ARM64" Project="false" />
-      <Build Solution="Fuzzing|x64" Project="false" />
-      <Build Solution="Fuzzing|x86" Project="false" />
-    </Project>
-  </Folder>
-  <Folder Name="/Terminal/">
-    <Project Path="src/cascadia/CascadiaPackage/CascadiaPackage.wapproj" Type="c7167f0d-bc9f-4e6e-afe1-012c56b48db5">
-      <BuildDependency Project="src/cascadia/ShellExtension/WindowsTerminalShellExt.vcxproj" />
-      <BuildType Solution="AuditMode|Any CPU" Project="Debug" />
-      <BuildType Solution="AuditMode|ARM64" Project="Release" />
-      <BuildType Solution="AuditMode|x64" Project="Release" />
-      <BuildType Solution="AuditMode|x86" Project="Release" />
-      <BuildType Solution="Fuzzing|*" Project="Debug" />
-      <Platform Solution="*|Any CPU" Project="x86" />
-      <Build Solution="*|Any CPU" Project="false" />
-      <Build Solution="AuditMode|ARM64" Project="false" />
-      <Build Solution="AuditMode|x64" Project="false" />
-      <Build Solution="AuditMode|x86" Project="false" />
-      <Build Solution="Fuzzing|ARM64" Project="false" />
-      <Build Solution="Fuzzing|x64" Project="false" />
-      <Build Solution="Fuzzing|x86" Project="false" />
-      <Deploy Solution="Debug|ARM64" />
-      <Deploy Solution="Debug|x64" />
-      <Deploy Solution="Debug|x86" />
-      <Deploy Solution="Release|ARM64" />
-      <Deploy Solution="Release|x64" />
-      <Deploy Solution="Release|x86" />
-    </Project>
-<<<<<<< HEAD
-    <Project Path="src/cascadia/QueryExtension/Microsoft.Terminal.Query.Extension.vcxproj">
-      <BuildDependency Project="src/cascadia/TerminalSettingsModel/dll/Microsoft.Terminal.Settings.Model.vcxproj" />
-      <Build Solution="*|Any CPU" Project="false" />
-      <Build Solution="AuditMode|ARM64" Project="false" />
-      <Build Solution="AuditMode|x64" Project="false" />
-      <Build Solution="AuditMode|x86" Project="false" />
-      <Build Solution="Fuzzing|ARM64" Project="false" />
-      <Build Solution="Fuzzing|x64" Project="false" />
-      <Build Solution="Fuzzing|x86" Project="false" />
-    </Project>
-    <Project Path="src/cascadia/TerminalApp/dll/TerminalApp.vcxproj">
-      <BuildDependency Project="src/cascadia/QueryExtension/Microsoft.Terminal.Query.Extension.vcxproj" />
-=======
-    <Project Path="src/cascadia/TerminalApp/dll/TerminalApp.vcxproj" Id="ca5cad1a-44bd-4ac7-ac72-f16e576fdd12">
->>>>>>> 38493218
-      <BuildDependency Project="src/cascadia/TerminalApp/TerminalAppLib.vcxproj" />
-      <BuildDependency Project="src/cascadia/TerminalConnection/TerminalConnection.vcxproj" />
-      <BuildDependency Project="src/cascadia/TerminalControl/dll/TerminalControl.vcxproj" />
-      <BuildDependency Project="src/cascadia/TerminalSettingsEditor/Microsoft.Terminal.Settings.Editor.vcxproj" />
-      <BuildDependency Project="src/cascadia/TerminalSettingsModel/dll/Microsoft.Terminal.Settings.Model.vcxproj" />
-      <BuildType Solution="AuditMode|Any CPU" Project="Debug" />
-      <BuildType Solution="AuditMode|ARM64" Project="Release" />
-      <BuildType Solution="AuditMode|x64" Project="Release" />
-      <BuildType Solution="AuditMode|x86" Project="Release" />
-      <Platform Solution="*|Any CPU" Project="Win32" />
-      <Build Solution="*|Any CPU" Project="false" />
-      <Build Solution="AuditMode|ARM64" Project="false" />
-      <Build Solution="AuditMode|x64" Project="false" />
-      <Build Solution="AuditMode|x86" Project="false" />
-      <Build Solution="Fuzzing|ARM64" Project="false" />
-      <Build Solution="Fuzzing|x64" Project="false" />
-      <Build Solution="Fuzzing|x86" Project="false" />
-    </Project>
-<<<<<<< HEAD
-    <Project Path="src/cascadia/TerminalApp/TerminalAppLib.vcxproj">
-      <BuildDependency Project="src/cascadia/QueryExtension/Microsoft.Terminal.Query.Extension.vcxproj" />
-=======
-    <Project Path="src/cascadia/TerminalApp/TerminalAppLib.vcxproj" Id="ca5cad1a-9a12-429c-b551-8562ec954746">
->>>>>>> 38493218
-      <BuildDependency Project="src/cascadia/TerminalControl/dll/TerminalControl.vcxproj" />
-      <BuildDependency Project="src/cascadia/TerminalSettingsEditor/Microsoft.Terminal.Settings.Editor.vcxproj" />
-      <BuildDependency Project="src/cascadia/TerminalSettingsModel/dll/Microsoft.Terminal.Settings.Model.vcxproj" />
-      <BuildType Solution="AuditMode|Any CPU" Project="Debug" />
-      <BuildType Solution="AuditMode|ARM64" Project="Release" />
-      <BuildType Solution="AuditMode|x64" Project="Release" />
-      <BuildType Solution="AuditMode|x86" Project="Release" />
-      <Platform Solution="*|Any CPU" Project="Win32" />
-      <Build Solution="*|Any CPU" Project="false" />
-      <Build Solution="AuditMode|ARM64" Project="false" />
-      <Build Solution="AuditMode|x64" Project="false" />
-      <Build Solution="AuditMode|x86" Project="false" />
-      <Build Solution="Fuzzing|ARM64" Project="false" />
-      <Build Solution="Fuzzing|x64" Project="false" />
-      <Build Solution="Fuzzing|x86" Project="false" />
-    </Project>
-    <Project Path="src/cascadia/TerminalConnection/TerminalConnection.vcxproj" Id="ca5cad1a-c46d-4588-b1c0-40f31ae9100b">
-      <BuildDependency Project="src/host/proxy/Host.Proxy.vcxproj" />
-      <BuildType Solution="AuditMode|Any CPU" Project="Debug" />
-      <BuildType Solution="AuditMode|ARM64" Project="Release" />
-      <BuildType Solution="AuditMode|x86" Project="Release" />
-      <Platform Solution="*|Any CPU" Project="Win32" />
-      <Build Solution="*|Any CPU" Project="false" />
-      <Build Solution="AuditMode|ARM64" Project="false" />
-      <Build Solution="AuditMode|x86" Project="false" />
-      <Build Solution="Fuzzing|ARM64" Project="false" />
-      <Build Solution="Fuzzing|x64" Project="false" />
-      <Build Solution="Fuzzing|x86" Project="false" />
-    </Project>
-  </Folder>
-  <Folder Name="/Terminal/Control/">
-    <Project Path="src/cascadia/TerminalControl/dll/TerminalControl.vcxproj" Id="ca5cad1a-f542-4635-a069-7caefb930070">
-      <BuildDependency Project="src/cascadia/TerminalControl/TerminalControlLib.vcxproj" />
-      <BuildType Solution="AuditMode|Any CPU" Project="Debug" />
-      <BuildType Solution="AuditMode|ARM64" Project="Release" />
-      <BuildType Solution="AuditMode|x64" Project="Release" />
-      <BuildType Solution="AuditMode|x86" Project="Release" />
-      <Platform Solution="*|Any CPU" Project="Win32" />
-      <Build Solution="*|Any CPU" Project="false" />
-      <Build Solution="AuditMode|ARM64" Project="false" />
-      <Build Solution="AuditMode|x64" Project="false" />
-      <Build Solution="AuditMode|x86" Project="false" />
-      <Build Solution="Fuzzing|ARM64" Project="false" />
-      <Build Solution="Fuzzing|x64" Project="false" />
-      <Build Solution="Fuzzing|x86" Project="false" />
-    </Project>
-    <Project Path="src/cascadia/TerminalControl/TerminalControlLib.vcxproj" Id="ca5cad1a-44bd-4ac7-ac72-6ca5b3ab89ed">
-      <BuildDependency Project="src/cascadia/TerminalConnection/TerminalConnection.vcxproj" />
-      <BuildDependency Project="src/cascadia/TerminalCore/lib/TerminalCore-lib.vcxproj" />
-      <BuildDependency Project="src/renderer/atlas/atlas.vcxproj" />
-      <BuildDependency Project="src/renderer/base/lib/base.vcxproj" />
-      <BuildDependency Project="src/renderer/uia/lib/uia.vcxproj" />
-      <BuildDependency Project="src/terminal/input/lib/terminalinput.vcxproj" />
-      <BuildDependency Project="src/tsf/tsf.vcxproj" />
-      <BuildType Solution="AuditMode|Any CPU" Project="Debug" />
-      <BuildType Solution="AuditMode|ARM64" Project="Release" />
-      <BuildType Solution="AuditMode|x64" Project="Release" />
-      <BuildType Solution="AuditMode|x86" Project="Release" />
-      <Platform Solution="*|Any CPU" Project="Win32" />
-      <Build Solution="*|Any CPU" Project="false" />
-      <Build Solution="AuditMode|ARM64" Project="false" />
-      <Build Solution="AuditMode|x64" Project="false" />
-      <Build Solution="AuditMode|x86" Project="false" />
-      <Build Solution="Fuzzing|ARM64" Project="false" />
-      <Build Solution="Fuzzing|x64" Project="false" />
-      <Build Solution="Fuzzing|x86" Project="false" />
-    </Project>
-    <Project Path="src/cascadia/TerminalCore/lib/TerminalCore-lib.vcxproj" Id="ca5cad1a-abcd-429c-b551-8562ec954746">
-      <BuildType Solution="AuditMode|ARM64" Project="Release" />
-      <BuildType Solution="AuditMode|x86" Project="Release" />
-      <Platform Solution="*|Any CPU" Project="Win32" />
-      <Build Solution="*|Any CPU" Project="false" />
-      <Build Solution="AuditMode|ARM64" Project="false" />
-      <Build Solution="AuditMode|x86" Project="false" />
-      <Build Solution="Fuzzing|ARM64" Project="false" />
-      <Build Solution="Fuzzing|x64" Project="false" />
-      <Build Solution="Fuzzing|x86" Project="false" />
-    </Project>
-  </Folder>
-  <Folder Name="/Terminal/Settings/">
-    <Project Path="src/cascadia/TerminalSettingsAppAdapterLib/TerminalSettingsAppAdapterLib.vcxproj" Id="3c46e2b0-ae6c-4132-9122-6772fb411959">
-      <BuildDependency Project="src/cascadia/TerminalControl/dll/TerminalControl.vcxproj" />
-      <BuildDependency Project="src/cascadia/TerminalCore/lib/TerminalCore-lib.vcxproj" />
-      <BuildDependency Project="src/cascadia/TerminalSettingsModel/dll/Microsoft.Terminal.Settings.Model.vcxproj" />
-      <Build Solution="*|Any CPU" Project="false" />
-      <Build Solution="AuditMode|ARM64" Project="false" />
-      <Build Solution="AuditMode|x64" Project="false" />
-      <Build Solution="AuditMode|x86" Project="false" />
-      <Build Solution="Fuzzing|ARM64" Project="false" />
-      <Build Solution="Fuzzing|x64" Project="false" />
-      <Build Solution="Fuzzing|x86" Project="false" />
-    </Project>
-    <Project Path="src/cascadia/TerminalSettingsEditor/Microsoft.Terminal.Settings.Editor.vcxproj" Id="ca5cad1a-0b5e-45c3-96a8-bb496bfe4e32">
-      <BuildDependency Project="src/cascadia/TerminalSettingsModel/dll/Microsoft.Terminal.Settings.Model.vcxproj" />
-      <BuildType Solution="AuditMode|*" Project="Release" />
-      <Platform Solution="AuditMode|ARM64" Project="x64" />
-      <Platform Solution="Debug|Any CPU" Project="Win32" />
-      <Platform Solution="Fuzzing|Any CPU" Project="Win32" />
-      <Platform Solution="Release|Any CPU" Project="Win32" />
-      <Build Solution="AuditMode|x64" Project="false" />
-      <Build Solution="Debug|Any CPU" Project="false" />
-      <Build Solution="Fuzzing|*" Project="false" />
-      <Build Solution="Release|Any CPU" Project="false" />
-      <Deploy Solution="AuditMode|*" />
-      <Deploy Solution="Debug|x64" />
-      <Deploy Solution="Debug|x86" />
-      <Deploy Solution="Release|x64" />
-      <Deploy Solution="Release|x86" />
-    </Project>
-    <Project Path="src/cascadia/TerminalSettingsModel/dll/Microsoft.Terminal.Settings.Model.vcxproj" Id="ca5cad1a-082c-4476-9f33-94b339494076">
-      <BuildDependency Project="src/cascadia/TerminalSettingsModel/Microsoft.Terminal.Settings.ModelLib.vcxproj" />
-      <BuildType Solution="AuditMode|x64" Project="Release" />
-      <Platform Solution="*|Any CPU" Project="Win32" />
-      <Build Solution="*|Any CPU" Project="false" />
-      <Build Solution="AuditMode|x64" Project="false" />
-      <Build Solution="Fuzzing|ARM64" Project="false" />
-      <Build Solution="Fuzzing|x64" Project="false" />
-      <Build Solution="Fuzzing|x86" Project="false" />
-    </Project>
-    <Project Path="src/cascadia/TerminalSettingsModel/Microsoft.Terminal.Settings.ModelLib.vcxproj" Id="ca5cad1a-d7ec-4107-b7c6-79cb77ae2907">
-      <BuildDependency Project="src/cascadia/TerminalControl/dll/TerminalControl.vcxproj" />
-      <BuildType Solution="AuditMode|x64" Project="Release" />
-      <Platform Solution="*|Any CPU" Project="Win32" />
-      <Build Solution="*|Any CPU" Project="false" />
-      <Build Solution="AuditMode|x64" Project="false" />
-      <Build Solution="Fuzzing|ARM64" Project="false" />
-      <Build Solution="Fuzzing|x64" Project="false" />
-      <Build Solution="Fuzzing|x86" Project="false" />
-    </Project>
-  </Folder>
-  <Folder Name="/Terminal/Tests/">
-    <Project Path="src/cascadia/LocalTests_TerminalApp/TerminalApp.LocalTests.vcxproj" Id="ca5cad1a-b11c-4ddb-a4fe-c3afae9b5506">
-      <BuildDependency Project="src/cascadia/TerminalApp/dll/TerminalApp.vcxproj" />
-      <BuildDependency Project="src/cascadia/TerminalApp/TerminalAppLib.vcxproj" />
-      <BuildDependency Project="src/cascadia/TerminalSettingsModel/dll/Microsoft.Terminal.Settings.Model.vcxproj" />
-      <BuildDependency Project="src/cascadia/TerminalSettingsModel/Microsoft.Terminal.Settings.ModelLib.vcxproj" />
-      <Platform Solution="*|Any CPU" Project="Win32" />
-      <Build Solution="*|Any CPU" Project="false" />
-      <Build Solution="AuditMode|ARM64" Project="false" />
-      <Build Solution="AuditMode|x64" Project="false" />
-      <Build Solution="AuditMode|x86" Project="false" />
-      <Build Solution="Fuzzing|ARM64" Project="false" />
-      <Build Solution="Fuzzing|x64" Project="false" />
-      <Build Solution="Fuzzing|x86" Project="false" />
-    </Project>
-    <Project Path="src/cascadia/LocalTests_TerminalApp/TestHostApp/TestHostApp.vcxproj" Id="a021edff-45c8-4dc2-bef7-36e1b3b8cfe8">
-      <BuildDependency Project="src/cascadia/LocalTests_TerminalApp/TerminalApp.LocalTests.vcxproj" />
-      <BuildDependency Project="src/cascadia/TerminalSettingsModel/dll/Microsoft.Terminal.Settings.Model.vcxproj" />
-      <Platform Solution="Debug|Any CPU" Project="Win32" />
-      <Platform Solution="Fuzzing|Any CPU" Project="Win32" />
-      <Platform Solution="Release|Any CPU" Project="Win32" />
-      <Build Solution="*|Any CPU" Project="false" />
-      <Build Solution="AuditMode|ARM64" Project="false" />
-      <Build Solution="AuditMode|x64" Project="false" />
-      <Build Solution="AuditMode|x86" Project="false" />
-      <Build Solution="Fuzzing|ARM64" Project="false" />
-      <Build Solution="Fuzzing|x64" Project="false" />
-      <Build Solution="Fuzzing|x86" Project="false" />
-      <Deploy Solution="Debug|ARM64" />
-      <Deploy Solution="Debug|x64" />
-      <Deploy Solution="Debug|x86" />
-      <Deploy Solution="Release|ARM64" />
-      <Deploy Solution="Release|x64" />
-      <Deploy Solution="Release|x86" />
-    </Project>
-    <Project Path="src/cascadia/UnitTests_Control/Control.UnitTests.vcxproj" Id="c323daee-b307-4c7b-ace5-7293cbefcb5b">
-      <BuildDependency Project="src/cascadia/TerminalControl/TerminalControlLib.vcxproj" />
-      <BuildType Solution="AuditMode|x64" Project="Release" />
-      <Platform Solution="*|Any CPU" Project="Win32" />
-      <Build Solution="*|Any CPU" Project="false" />
-      <Build Solution="AuditMode|x64" Project="false" />
-      <Build Solution="Fuzzing|ARM64" Project="false" />
-      <Build Solution="Fuzzing|x64" Project="false" />
-      <Build Solution="Fuzzing|x86" Project="false" />
-    </Project>
-    <Project Path="src/cascadia/UnitTests_SettingsModel/SettingsModel.UnitTests.vcxproj" Id="ca5cad1a-9b68-456a-b13e-c8218070dc42">
-      <BuildDependency Project="src/cascadia/TerminalConnection/TerminalConnection.vcxproj" />
-      <BuildDependency Project="src/cascadia/TerminalControl/dll/TerminalControl.vcxproj" />
-      <BuildDependency Project="src/cascadia/TerminalSettingsModel/dll/Microsoft.Terminal.Settings.Model.vcxproj" />
-      <BuildDependency Project="src/cascadia/TerminalSettingsModel/Microsoft.Terminal.Settings.ModelLib.vcxproj" />
-      <Platform Solution="*|Any CPU" Project="Win32" />
-      <Build Solution="*|Any CPU" Project="false" />
-      <Build Solution="AuditMode|x64" Project="false" />
-      <Build Solution="Fuzzing|ARM64" Project="false" />
-      <Build Solution="Fuzzing|x64" Project="false" />
-      <Build Solution="Fuzzing|x86" Project="false" />
-    </Project>
-    <Project Path="src/cascadia/UnitTests_TerminalCore/UnitTests.vcxproj" Id="2c2beef4-9333-4d05-b12a-1905cbf112f9">
-      <BuildDependency Project="src/host/ut_lib/host.unittest.vcxproj" />
-      <Platform Solution="*|Any CPU" Project="Win32" />
-      <Build Solution="*|Any CPU" Project="false" />
-      <Build Solution="AuditMode|ARM64" Project="false" />
-      <Build Solution="AuditMode|x64" Project="false" />
-      <Build Solution="AuditMode|x86" Project="false" />
-      <Build Solution="Fuzzing|ARM64" Project="false" />
-      <Build Solution="Fuzzing|x64" Project="false" />
-      <Build Solution="Fuzzing|x86" Project="false" />
-    </Project>
-    <Project Path="src/cascadia/ut_app/TerminalApp.UnitTests.vcxproj" Id="ca5cad1a-9333-4d05-b12a-1905cbf112f9">
-      <BuildDependency Project="src/cascadia/TerminalApp/TerminalAppLib.vcxproj" />
-      <BuildDependency Project="src/cascadia/TerminalSettingsModel/Microsoft.Terminal.Settings.ModelLib.vcxproj" />
-      <Platform Solution="*|Any CPU" Project="Win32" />
-      <Build Solution="*|Any CPU" Project="false" />
-      <Build Solution="AuditMode|ARM64" Project="false" />
-      <Build Solution="AuditMode|x64" Project="false" />
-      <Build Solution="AuditMode|x86" Project="false" />
-      <Build Solution="Fuzzing|ARM64" Project="false" />
-      <Build Solution="Fuzzing|x64" Project="false" />
-      <Build Solution="Fuzzing|x86" Project="false" />
-    </Project>
-    <Project Path="src/cascadia/WindowsTerminal_UIATests/WindowsTerminal.UIA.Tests.csproj" Id="f19dacd5-0c6e-40dc-b6e4-767a3200542c">
-      <BuildType Solution="AuditMode|*" Project="Debug" />
-      <BuildType Solution="Fuzzing|*" Project="Debug" />
-      <Platform Solution="*|Any CPU" Project="Win32" />
-      <Platform Solution="*|ARM64" Project="ARM64" />
-      <Platform Solution="*|x64" Project="x64" />
-      <Platform Solution="*|x86" Project="Win32" />
-      <Build Solution="*|Any CPU" Project="false" />
-      <Build Solution="AuditMode|ARM64" Project="false" />
-      <Build Solution="AuditMode|x64" Project="false" />
-      <Build Solution="AuditMode|x86" Project="false" />
-      <Build Solution="Fuzzing|ARM64" Project="false" />
-      <Build Solution="Fuzzing|x64" Project="false" />
-      <Build Solution="Fuzzing|x86" Project="false" />
-    </Project>
-  </Folder>
-  <Folder Name="/Terminal/Utils/">
-    <Project Path="src/cascadia/ElevateShim/elevate-shim.vcxproj" Id="416fd703-baa7-4f6e-9361-64f550ec8fca">
-      <Platform Solution="*|Any CPU" Project="Win32" />
-      <Build Solution="*|Any CPU" Project="false" />
-      <Build Solution="Fuzzing|ARM64" Project="false" />
-      <Build Solution="Fuzzing|x64" Project="false" />
-      <Build Solution="Fuzzing|x86" Project="false" />
-    </Project>
-    <Project Path="src/cascadia/TerminalAzBridge/TerminalAzBridge.vcxproj" Id="067f0a06-fcb7-472c-96e9-b03b54e8e18d">
-      <BuildDependency Project="src/cascadia/TerminalConnection/TerminalConnection.vcxproj" />
-      <BuildType Solution="AuditMode|x64" Project="Release" />
-      <Platform Solution="*|Any CPU" Project="Win32" />
-      <Build Solution="*|Any CPU" Project="false" />
-      <Build Solution="AuditMode|x64" Project="false" />
-      <Build Solution="Fuzzing|ARM64" Project="false" />
-      <Build Solution="Fuzzing|x64" Project="false" />
-      <Build Solution="Fuzzing|x86" Project="false" />
-    </Project>
-    <Project Path="src/cascadia/UIHelpers/UIHelpers.vcxproj" Id="6515f03f-e56d-4db4-b23d-ac4fb80db36f">
-      <Build Solution="*|Any CPU" Project="false" />
-      <Build Solution="AuditMode|ARM64" Project="false" />
-      <Build Solution="AuditMode|x86" Project="false" />
-      <Build Solution="Fuzzing|ARM64" Project="false" />
-      <Build Solution="Fuzzing|x64" Project="false" />
-      <Build Solution="Fuzzing|x86" Project="false" />
-    </Project>
-    <Project Path="src/cascadia/UIMarkdown/UIMarkdown.vcxproj" Id="7615f03f-e56d-4db4-b23d-bd4fb80db36f">
-      <Build Solution="Debug|Any CPU" Project="false" />
-      <Build Solution="Fuzzing|*" Project="false" />
-      <Build Solution="Release|Any CPU" Project="false" />
-    </Project>
-    <Project Path="src/cascadia/WinRTUtils/WinRTUtils.vcxproj" Id="ca5cad1a-039a-4929-ba2a-8beb2e4106fe">
-      <BuildType Solution="AuditMode|Any CPU" Project="Release" />
-      <BuildType Solution="AuditMode|ARM64" Project="Release" />
-      <BuildType Solution="AuditMode|x86" Project="Release" />
-      <Platform Solution="Debug|Any CPU" Project="Win32" />
-      <Platform Solution="Fuzzing|Any CPU" Project="Win32" />
-      <Platform Solution="Release|Any CPU" Project="Win32" />
-      <Build Solution="*|Any CPU" Project="false" />
-      <Build Solution="AuditMode|ARM64" Project="false" />
-      <Build Solution="AuditMode|x86" Project="false" />
-      <Build Solution="Fuzzing|ARM64" Project="false" />
-      <Build Solution="Fuzzing|x64" Project="false" />
-      <Build Solution="Fuzzing|x86" Project="false" />
-    </Project>
-    <Project Path="src/cascadia/wt/wt.vcxproj" Id="506fd703-baa7-4f6e-9361-64f550ec8fca">
-      <Platform Solution="*|Any CPU" Project="Win32" />
-      <Build Solution="*|Any CPU" Project="false" />
-      <Build Solution="Fuzzing|ARM64" Project="false" />
-      <Build Solution="Fuzzing|x64" Project="false" />
-      <Build Solution="Fuzzing|x86" Project="false" />
-    </Project>
-  </Folder>
-  <Folder Name="/Terminal/Window/">
-    <Project Path="src/cascadia/ShellExtension/WindowsTerminalShellExt.vcxproj" Id="f2ed628a-db22-446f-a081-4cc845b51a2b">
-      <BuildType Solution="AuditMode|*" Project="Release" />
-      <Platform Solution="*|Any CPU" Project="Win32" />
-      <Build Solution="*|Any CPU" Project="false" />
-      <Build Solution="AuditMode|ARM64" Project="false" />
-      <Build Solution="AuditMode|x86" Project="false" />
-      <Build Solution="Fuzzing|ARM64" Project="false" />
-      <Build Solution="Fuzzing|x64" Project="false" />
-      <Build Solution="Fuzzing|x86" Project="false" />
-    </Project>
-    <Project Path="src/cascadia/WindowsTerminal/WindowsTerminal.vcxproj" Id="ca5cad1a-1754-4a9d-93d7-857a9d17cb1b">
-      <BuildDependency Project="src/cascadia/TerminalApp/dll/TerminalApp.vcxproj" />
-      <BuildDependency Project="src/cascadia/TerminalControl/dll/TerminalControl.vcxproj" />
-      <BuildDependency Project="src/cascadia/TerminalCore/lib/TerminalCore-lib.vcxproj" />
-      <BuildDependency Project="src/cascadia/TerminalSettingsEditor/Microsoft.Terminal.Settings.Editor.vcxproj" />
-      <BuildDependency Project="src/host/exe/Host.EXE.vcxproj" />
-      <BuildType Solution="AuditMode|Any CPU" Project="Debug" />
-      <BuildType Solution="AuditMode|ARM64" Project="Release" />
-      <BuildType Solution="AuditMode|x64" Project="Release" />
-      <BuildType Solution="AuditMode|x86" Project="Release" />
-      <Platform Solution="Debug|Any CPU" Project="Win32" />
-      <Platform Solution="Fuzzing|Any CPU" Project="Win32" />
-      <Platform Solution="Release|Any CPU" Project="Win32" />
-      <Build Solution="*|Any CPU" Project="false" />
-      <Build Solution="AuditMode|ARM64" Project="false" />
-      <Build Solution="AuditMode|x64" Project="false" />
-      <Build Solution="AuditMode|x86" Project="false" />
-      <Build Solution="Fuzzing|ARM64" Project="false" />
-      <Build Solution="Fuzzing|x64" Project="false" />
-      <Build Solution="Fuzzing|x86" Project="false" />
-    </Project>
-  </Folder>
-  <Folder Name="/Terminal/wpf/">
-    <Project Path="src/cascadia/WpfTerminalControl/WpfTerminalControl.csproj">
-      <BuildType Solution="AuditMode|Any CPU" Project="Release" />
-      <BuildType Solution="AuditMode|ARM64" Project="Debug" />
-      <BuildType Solution="AuditMode|x64" Project="Debug" />
-      <BuildType Solution="AuditMode|x86" Project="Debug" />
-      <BuildType Solution="Fuzzing|Any CPU" Project="Debug" />
-      <BuildType Solution="Fuzzing|x64" Project="Debug" />
-      <Build Solution="AuditMode|Any CPU" Project="false" />
-      <Build Solution="Fuzzing|*" Project="false" />
-    </Project>
-    <Project Path="src/cascadia/WpfTerminalTestNetCore/WpfTerminalTestNetCore.csproj">
-      <BuildDependency Project="src/cascadia/TerminalControl/dll/TerminalControl.vcxproj" />
-      <BuildDependency Project="src/winconpty/dll/winconptydll.vcxproj" />
-      <BuildType Solution="AuditMode|*" Project="Debug" />
-      <BuildType Solution="Fuzzing|Any CPU" Project="Debug" />
-      <BuildType Solution="Fuzzing|x64" Project="Debug" />
-      <Platform Solution="Debug|ARM64" Project="ARM64" />
-      <Platform Solution="Debug|x64" Project="x64" />
-      <Platform Solution="Debug|x86" Project="x86" />
-      <Platform Solution="Fuzzing|x64" Project="x64" />
-      <Platform Solution="Fuzzing|x86" Project="x86" />
-      <Platform Solution="Release|ARM64" Project="ARM64" />
-      <Platform Solution="Release|x64" Project="x64" />
-      <Platform Solution="Release|x86" Project="x86" />
-      <Build Solution="*|Any CPU" Project="false" />
-      <Build Solution="AuditMode|ARM64" Project="false" />
-      <Build Solution="AuditMode|x64" Project="false" />
-      <Build Solution="AuditMode|x86" Project="false" />
-      <Build Solution="Fuzzing|ARM64" Project="false" />
-      <Build Solution="Fuzzing|x64" Project="false" />
-      <Build Solution="Fuzzing|x86" Project="false" />
-    </Project>
-  </Folder>
-  <Folder Name="/_Build Common/" />
-  <Folder Name="/_Build Common/Common Props/">
-    <File Path="common.openconsole.props" />
-    <File Path="dep/nuget/packages.config" />
-    <File Path="src/common.build.post.props" />
-    <File Path="src/common.build.pre.props" />
-    <File Path="src/common.build.tests.props" />
-    <File Path="src/common.nugetversions.props" />
-    <File Path="src/common.nugetversions.targets" />
-    <File Path="src/cppwinrt.build.post.props" />
-    <File Path="src/cppwinrt.build.pre.props" />
-    <File Path="src/wap-common.build.post.props" />
-    <File Path="src/wap-common.build.pre.props" />
-  </Folder>
-  <Folder Name="/_Build Common/Scripts/">
-    <File Path="build/scripts/Create-AppxBundle.ps1" />
-    <File Path="build/scripts/Index-Pdbs.ps1" />
-    <File Path="build/scripts/Invoke-FormattingCheck.ps1" />
-    <File Path="build/scripts/Run-Tests.ps1" />
-    <File Path="build/scripts/Test-WindowsTerminalPackage.ps1" />
-  </Folder>
-  <Folder Name="/_Build Common/YAML/">
-    <File Path="build/pipelines/ci.yml" />
-    <File Path="build/pipelines/release.yml" />
-    <File Path="build/pipelines/templates/build-console-audit-job.yml" />
-    <File Path="build/pipelines/templates/build-console-ci.yml" />
-    <File Path="build/pipelines/templates/build-console-int.yml" />
-    <File Path="build/pipelines/templates/build-console-steps.yml" />
-    <File Path="build/pipelines/templates/check-formatting.yml" />
-    <File Path="build/pipelines/templates/release-sign-and-bundle.yml" />
-  </Folder>
-  <Folder Name="/_Dependencies/" />
-  <Folder Name="/_Dependencies/Console/">
-    <File Path="dep/Console/winconp.h" />
-  </Folder>
-  <Folder Name="/_Dependencies/gsl/">
-    <File Path="dep/gsl/include/gsl/gsl" />
-    <File Path="dep/gsl/include/gsl/gsl_algorithm" />
-    <File Path="dep/gsl/include/gsl/gsl_assert" />
-    <File Path="dep/gsl/include/gsl/gsl_byte" />
-    <File Path="dep/gsl/include/gsl/gsl_util" />
-    <File Path="dep/gsl/include/gsl/multi_span" />
-    <File Path="dep/gsl/include/gsl/pointers" />
-    <File Path="dep/gsl/include/gsl/span" />
-    <File Path="dep/gsl/include/gsl/string_span" />
-  </Folder>
-  <Folder Name="/_Dependencies/wil/">
-    <File Path="dep/wil/include/wil/common.h" />
-    <File Path="dep/wil/include/wil/filesystem.h" />
-    <File Path="dep/wil/include/wil/functional.h" />
-    <File Path="dep/wil/include/wil/registry.h" />
-    <File Path="dep/wil/include/wil/resource.h" />
-    <File Path="dep/wil/include/wil/result.h" />
-    <File Path="dep/wil/include/wil/resultmacros.h" />
-    <File Path="dep/wil/include/wil/stl.h" />
-    <File Path="dep/wil/include/wil/win32helpers.h" />
-    <File Path="dep/wil/include/wil/wistd_functional.h" />
-    <File Path="dep/wil/include/wil/wistd_memory.h" />
-    <File Path="dep/wil/include/wil/wistd_type_traits.h" />
-  </Folder>
-  <Folder Name="/_Tools/">
-    <Project Path="src/tools/benchcat/benchcat.vcxproj" Id="2c836962-9543-4ce5-b834-d28e1f124b66">
-      <BuildType Solution="AuditMode|ARM64" Project="Release" />
-      <BuildType Solution="AuditMode|x64" Project="Release" />
-      <BuildType Solution="AuditMode|x86" Project="Release" />
-      <Platform Solution="*|Any CPU" Project="Win32" />
-      <Build Project="false" />
-    </Project>
-    <Project Path="src/tools/buffersize/buffersize.vcxproj" Id="ed82003f-fc5d-4e94-8b47-f480018ed064">
-      <BuildType Solution="AuditMode|ARM64" Project="Release" />
-      <BuildType Solution="AuditMode|x64" Project="Release" />
-      <BuildType Solution="AuditMode|x86" Project="Release" />
-      <Platform Solution="*|Any CPU" Project="Win32" />
-      <Build Solution="*|Any CPU" Project="false" />
-      <Build Solution="AuditMode|ARM64" Project="false" />
-      <Build Solution="AuditMode|x64" Project="false" />
-      <Build Solution="AuditMode|x86" Project="false" />
-      <Build Solution="Fuzzing|ARM64" Project="false" />
-      <Build Solution="Fuzzing|x86" Project="false" />
-    </Project>
-    <Project Path="src/tools/closetest/CloseTest.vcxproj" Id="c7a6a5d9-60be-4aeb-a5f6-afe352f86cbb">
-      <BuildType Solution="AuditMode|ARM64" Project="Release" />
-      <BuildType Solution="AuditMode|x64" Project="Release" />
-      <BuildType Solution="AuditMode|x86" Project="Release" />
-      <Platform Solution="*|Any CPU" Project="Win32" />
-      <Build Solution="*|Any CPU" Project="false" />
-      <Build Solution="AuditMode|ARM64" Project="false" />
-      <Build Solution="AuditMode|x64" Project="false" />
-      <Build Solution="AuditMode|x86" Project="false" />
-      <Build Solution="Fuzzing|ARM64" Project="false" />
-      <Build Solution="Fuzzing|x64" Project="false" />
-      <Build Solution="Fuzzing|x86" Project="false" />
-    </Project>
-    <Project Path="src/tools/ConsoleBench/ConsoleBench.vcxproj" Id="be92101c-04f8-48da-99f0-e1f4f1d2dc48">
-      <BuildType Solution="AuditMode|*" Project="Debug" />
-      <BuildType Solution="Fuzzing|*" Project="Debug" />
-      <Platform Solution="*|Any CPU" Project="Win32" />
-      <Build Solution="*|Any CPU" Project="false" />
-      <Build Solution="*|x86" Project="false" />
-      <Build Solution="AuditMode|ARM64" Project="false" />
-      <Build Solution="AuditMode|x64" Project="false" />
-      <Build Solution="Fuzzing|ARM64" Project="false" />
-      <Build Solution="Fuzzing|x64" Project="false" />
-    </Project>
-    <Project Path="src/tools/ConsoleMonitor/ConsoleMonitor.vcxproj" Id="328729e9-6723-416e-9c98-951f1473bbe1">
-      <BuildType Solution="AuditMode|ARM64" Project="Release" />
-      <BuildType Solution="AuditMode|x64" Project="Release" />
-      <BuildType Solution="AuditMode|x86" Project="Release" />
-      <Platform Solution="*|Any CPU" Project="Win32" />
-      <Build Project="false" />
-    </Project>
-    <Project Path="src/tools/echokey/ConEchoKey.vcxproj" Id="814cbeee-894e-4327-a6e1-740504850098">
-      <BuildType Solution="AuditMode|ARM64" Project="Release" />
-      <BuildType Solution="AuditMode|x64" Project="Release" />
-      <BuildType Solution="AuditMode|x86" Project="Release" />
-      <Platform Solution="*|Any CPU" Project="Win32" />
-      <Build Solution="*|Any CPU" Project="false" />
-      <Build Solution="AuditMode|ARM64" Project="false" />
-      <Build Solution="AuditMode|x64" Project="false" />
-      <Build Solution="AuditMode|x86" Project="false" />
-      <Build Solution="Fuzzing|ARM64" Project="false" />
-      <Build Solution="Fuzzing|x64" Project="false" />
-      <Build Solution="Fuzzing|x86" Project="false" />
-    </Project>
-    <Project Path="src/tools/fontlist/FontList.vcxproj" Id="919544ac-d39b-463f-8414-3c3c67cf727c">
-      <BuildType Solution="AuditMode|ARM64" Project="Release" />
-      <BuildType Solution="AuditMode|x64" Project="Release" />
-      <BuildType Solution="AuditMode|x86" Project="Release" />
-      <Platform Solution="*|Any CPU" Project="Win32" />
-      <Build Solution="*|Any CPU" Project="false" />
-      <Build Solution="AuditMode|ARM64" Project="false" />
-      <Build Solution="AuditMode|x64" Project="false" />
-      <Build Solution="AuditMode|x86" Project="false" />
-      <Build Solution="Fuzzing|ARM64" Project="false" />
-      <Build Solution="Fuzzing|x64" Project="false" />
-      <Build Solution="Fuzzing|x86" Project="false" />
-    </Project>
-    <Project Path="src/tools/nihilist/Nihilist.vcxproj" Id="fc802440-ad6a-4919-8f2c-7701f2b38d79">
-      <BuildType Solution="AuditMode|ARM64" Project="Release" />
-      <BuildType Solution="AuditMode|x64" Project="Release" />
-      <BuildType Solution="AuditMode|x86" Project="Release" />
-      <Platform Solution="*|Any CPU" Project="Win32" />
-      <Build Solution="*|Any CPU" Project="false" />
-      <Build Solution="AuditMode|ARM64" Project="false" />
-      <Build Solution="AuditMode|x64" Project="false" />
-      <Build Solution="AuditMode|x86" Project="false" />
-      <Build Solution="Fuzzing|ARM64" Project="false" />
-      <Build Solution="Fuzzing|x64" Project="false" />
-      <Build Solution="Fuzzing|x86" Project="false" />
-    </Project>
-    <Project Path="src/tools/RenderingTests/RenderingTests.vcxproj" Id="37c995e0-2349-4154-8e77-4a52c0c7f46d">
-      <BuildType Solution="AuditMode|ARM64" Project="Release" />
-      <BuildType Solution="AuditMode|x64" Project="Release" />
-      <BuildType Solution="AuditMode|x86" Project="Release" />
-      <Platform Solution="*|Any CPU" Project="Win32" />
-      <Build Solution="*|Any CPU" Project="false" />
-      <Build Solution="*|ARM64" Project="false" />
-      <Build Solution="*|x64" Project="false" />
-      <Build Solution="AuditMode|x86" Project="false" />
-      <Build Solution="Debug|x86" Project="false" />
-      <Build Solution="Fuzzing|x86" Project="false" />
-    </Project>
-    <Project Path="src/tools/scratch/Scratch.vcxproj" Id="ed82003f-fc5d-4e94-8b36-f480018ed064">
-      <BuildType Solution="AuditMode|ARM64" Project="Release" />
-      <BuildType Solution="AuditMode|x64" Project="Release" />
-      <BuildType Solution="AuditMode|x86" Project="Release" />
-      <Platform Solution="*|Any CPU" Project="Win32" />
-      <Build Solution="*|Any CPU" Project="false" />
-      <Build Solution="AuditMode|ARM64" Project="false" />
-      <Build Solution="AuditMode|x64" Project="false" />
-      <Build Solution="AuditMode|x86" Project="false" />
-      <Build Solution="Fuzzing|ARM64" Project="false" />
-      <Build Solution="Fuzzing|x64" Project="false" />
-      <Build Solution="Fuzzing|x86" Project="false" />
-    </Project>
-    <Project Path="src/tools/TerminalStress/TerminalStress.csproj">
-      <BuildType Solution="AuditMode|*" Project="Debug" />
-      <BuildType Solution="Fuzzing|*" Project="Debug" />
-      <Build Solution="*|ARM64" Project="false" />
-      <Build Solution="*|x86" Project="false" />
-      <Build Solution="AuditMode|Any CPU" Project="false" />
-      <Build Solution="AuditMode|x64" Project="false" />
-      <Build Solution="Fuzzing|Any CPU" Project="false" />
-      <Build Solution="Fuzzing|x64" Project="false" />
-    </Project>
-    <Project Path="src/tools/U8U16Test/U8U16Test.vcxproj" Id="a602a555-baac-46e1-a91d-3dab0475c5a1">
-      <BuildType Solution="AuditMode|*" Project="Release" />
-      <Platform Solution="AuditMode|ARM64" Project="x64" />
-      <Platform Solution="Debug|Any CPU" Project="Win32" />
-      <Platform Solution="Debug|ARM64" Project="Win32" />
-      <Platform Solution="Fuzzing|Any CPU" Project="Win32" />
-      <Platform Solution="Release|Any CPU" Project="Win32" />
-      <Platform Solution="Release|ARM64" Project="Win32" />
-      <Build Solution="Debug|Any CPU" Project="false" />
-      <Build Solution="Debug|ARM64" Project="false" />
-      <Build Solution="Fuzzing|*" Project="false" />
-      <Build Solution="Release|Any CPU" Project="false" />
-      <Build Solution="Release|ARM64" Project="false" />
-    </Project>
-    <Project Path="src/tools/vtapp/VTApp.csproj" Id="099193a0-1e43-4bbc-ba7f-7b351e1342df">
-      <BuildType Solution="AuditMode|Any CPU" Project="Debug" />
-      <BuildType Solution="AuditMode|ARM64" Project="Debug" />
-      <BuildType Solution="AuditMode|x64" Project="Release" />
-      <BuildType Solution="AuditMode|x86" Project="Release" />
-      <BuildType Solution="Fuzzing|*" Project="Debug" />
-      <Platform Solution="*|x64" Project="x64" />
-      <Platform Solution="*|x86" Project="Win32" />
-      <Platform Solution="AuditMode|Any CPU" Project="ARM64" />
-      <Platform Solution="AuditMode|ARM64" Project="Win32" />
-      <Platform Solution="Debug|Any CPU" Project="Win32" />
-      <Platform Solution="Debug|ARM64" Project="Win32" />
-      <Platform Solution="Fuzzing|Any CPU" Project="Win32" />
-      <Platform Solution="Fuzzing|ARM64" Project="ARM64" />
-      <Platform Solution="Release|Any CPU" Project="Win32" />
-      <Platform Solution="Release|ARM64" Project="ARM64" />
-      <Build Solution="*|Any CPU" Project="false" />
-      <Build Solution="*|ARM64" Project="false" />
-      <Build Solution="AuditMode|x64" Project="false" />
-      <Build Solution="AuditMode|x86" Project="false" />
-      <Build Solution="Fuzzing|x64" Project="false" />
-      <Build Solution="Fuzzing|x86" Project="false" />
-    </Project>
-    <Project Path="src/tools/vtpipeterm/VtPipeTerm.vcxproj" Id="814dbdde-894e-4327-a6e1-740504850098">
-      <BuildDependency Project="src/host/exe/Host.EXE.vcxproj" />
-      <BuildType Solution="AuditMode|ARM64" Project="Release" />
-      <BuildType Solution="AuditMode|x64" Project="Release" />
-      <BuildType Solution="AuditMode|x86" Project="Release" />
-      <Platform Solution="*|Any CPU" Project="Win32" />
-      <Build Solution="*|Any CPU" Project="false" />
-      <Build Solution="AuditMode|ARM64" Project="false" />
-      <Build Solution="AuditMode|x64" Project="false" />
-      <Build Solution="AuditMode|x86" Project="false" />
-      <Build Solution="Fuzzing|ARM64" Project="false" />
-      <Build Solution="Fuzzing|x64" Project="false" />
-      <Build Solution="Fuzzing|x86" Project="false" />
-    </Project>
-  </Folder>
-</Solution>
+<Solution>
+  <Configurations>
+    <BuildType Name="AuditMode" />
+    <BuildType Name="Debug" />
+    <BuildType Name="Fuzzing" />
+    <BuildType Name="Release" />
+    <Platform Name="Any CPU" />
+    <Platform Name="ARM64" />
+    <Platform Name="x64" />
+    <Platform Name="x86" />
+  </Configurations>
+  <Folder Name="/Conhost/">
+    <Project Path="src/host/exe/Host.EXE.vcxproj" Id="9cbd7dfa-1754-4a9d-93d7-857a9d17cb1b">
+      <BuildDependency Project="src/buffer/out/lib/bufferout.vcxproj" />
+      <BuildDependency Project="src/host/proxy/Host.Proxy.vcxproj" />
+      <BuildDependency Project="src/propsheet/propsheet.vcxproj" />
+      <BuildType Solution="AuditMode|ARM64" Project="Release" />
+      <BuildType Solution="AuditMode|x64" Project="Release" />
+      <BuildType Solution="AuditMode|x86" Project="Release" />
+      <Platform Solution="*|Any CPU" Project="Win32" />
+      <Build Solution="*|Any CPU" Project="false" />
+      <Build Solution="AuditMode|ARM64" Project="false" />
+      <Build Solution="AuditMode|x64" Project="false" />
+      <Build Solution="AuditMode|x86" Project="false" />
+      <Build Solution="Fuzzing|ARM64" Project="false" />
+      <Build Solution="Fuzzing|x64" Project="false" />
+      <Build Solution="Fuzzing|x86" Project="false" />
+      <Deploy Solution="Debug|x64" />
+    </Project>
+    <Project Path="src/host/ft_fuzzer/Host.FuzzWrapper.vcxproj" Id="05d9052f-d78f-478f-968a-2de38a6db996">
+      <Platform Solution="*|Any CPU" Project="Win32" />
+      <Build Solution="*|Any CPU" Project="false" />
+      <Build Solution="*|ARM64" Project="false" />
+      <Build Solution="*|x86" Project="false" />
+      <Build Solution="AuditMode|x64" Project="false" />
+      <Build Solution="Debug|x64" Project="false" />
+      <Build Solution="Release|x64" Project="false" />
+    </Project>
+    <Project Path="src/host/ft_host/Host.FeatureTests.vcxproj" Id="8cdb8850-7484-4ec7-b45b-181f85b2ee54">
+      <BuildDependency Project="src/host/exe/Host.EXE.vcxproj" />
+      <BuildDependency Project="src/tools/nihilist/Nihilist.vcxproj" />
+      <BuildDependency Project="src/types/lib/types.vcxproj" />
+      <BuildDependency Project="src/winconpty/lib/winconptylib.vcxproj" />
+      <BuildType Solution="AuditMode|ARM64" Project="Release" />
+      <BuildType Solution="AuditMode|x64" Project="Release" />
+      <BuildType Solution="AuditMode|x86" Project="Release" />
+      <Platform Solution="*|Any CPU" Project="Win32" />
+      <Build Solution="*|Any CPU" Project="false" />
+      <Build Solution="*|x86" Project="false" />
+      <Build Solution="AuditMode|ARM64" Project="false" />
+      <Build Solution="AuditMode|x64" Project="false" />
+      <Build Solution="Fuzzing|ARM64" Project="false" />
+      <Build Solution="Fuzzing|x64" Project="false" />
+    </Project>
+    <Project Path="src/host/ft_uia/Host.Tests.UIA.csproj" Id="c17e1bf3-9d34-4779-9458-a8ef98cc5662">
+      <BuildDependency Project="src/host/exe/Host.EXE.vcxproj" />
+      <BuildDependency Project="src/tools/closetest/CloseTest.vcxproj" />
+      <BuildDependency Project="src/tools/vtapp/VTApp.csproj" />
+      <BuildType Solution="AuditMode|Any CPU" Project="Debug" />
+      <BuildType Solution="AuditMode|ARM64" Project="Debug" />
+      <BuildType Solution="AuditMode|x64" Project="Release" />
+      <BuildType Solution="AuditMode|x86" Project="Release" />
+      <BuildType Solution="Fuzzing|Any CPU" Project="Debug" />
+      <BuildType Solution="Fuzzing|ARM64" Project="Release" />
+      <BuildType Solution="Fuzzing|x64" Project="Debug" />
+      <BuildType Solution="Fuzzing|x86" Project="Release" />
+      <Platform Solution="*|x64" Project="x64" />
+      <Platform Solution="*|x86" Project="Win32" />
+      <Platform Solution="AuditMode|Any CPU" Project="ARM64" />
+      <Platform Solution="AuditMode|ARM64" Project="Win32" />
+      <Platform Solution="Debug|Any CPU" Project="Win32" />
+      <Platform Solution="Debug|ARM64" Project="Win32" />
+      <Platform Solution="Fuzzing|Any CPU" Project="x64" />
+      <Platform Solution="Fuzzing|ARM64" Project="ARM64" />
+      <Platform Solution="Release|Any CPU" Project="Win32" />
+      <Platform Solution="Release|ARM64" Project="ARM64" />
+      <Build Solution="*|Any CPU" Project="false" />
+      <Build Solution="*|ARM64" Project="false" />
+      <Build Solution="AuditMode|x64" Project="false" />
+      <Build Solution="AuditMode|x86" Project="false" />
+      <Build Solution="Fuzzing|x64" Project="false" />
+      <Build Solution="Fuzzing|x86" Project="false" />
+    </Project>
+    <Project Path="src/host/lib/hostlib.vcxproj" Id="06ec74cb-9a12-429c-b551-8562ec954746">
+      <BuildDependency Project="src/buffer/out/lib/bufferout.vcxproj" />
+      <BuildDependency Project="src/host/proxy/Host.Proxy.vcxproj" />
+      <BuildDependency Project="src/types/lib/types.vcxproj" />
+      <BuildType Solution="AuditMode|ARM64" Project="Release" />
+      <BuildType Solution="AuditMode|x64" Project="Release" />
+      <BuildType Solution="AuditMode|x86" Project="Release" />
+      <Platform Solution="*|Any CPU" Project="Win32" />
+      <Build Solution="*|Any CPU" Project="false" />
+      <Build Solution="AuditMode|ARM64" Project="false" />
+      <Build Solution="AuditMode|x64" Project="false" />
+      <Build Solution="AuditMode|x86" Project="false" />
+      <Build Solution="Fuzzing|ARM64" Project="false" />
+      <Build Solution="Fuzzing|x86" Project="false" />
+    </Project>
+    <Project Path="src/host/proxy/Host.Proxy.vcxproj" Id="71cc9d78-ba29-4d93-946f-bef5d9a3a6ef">
+      <Platform Solution="*|Any CPU" Project="Win32" />
+      <Build Solution="*|Any CPU" Project="false" />
+      <Build Solution="Fuzzing|ARM64" Project="false" />
+      <Build Solution="Fuzzing|x86" Project="false" />
+    </Project>
+    <Project Path="src/host/ut_host/Host.UnitTests.vcxproj" Id="531c23e7-4b76-4c08-8aad-04164cb628c9">
+      <BuildDependency Project="src/buffer/out/lib/bufferout.vcxproj" />
+      <BuildDependency Project="src/host/ut_lib/host.unittest.vcxproj" />
+      <BuildType Solution="AuditMode|ARM64" Project="Release" />
+      <BuildType Solution="AuditMode|x64" Project="Release" />
+      <BuildType Solution="AuditMode|x86" Project="Release" />
+      <Platform Solution="*|Any CPU" Project="Win32" />
+      <Build Solution="*|Any CPU" Project="false" />
+      <Build Solution="AuditMode|ARM64" Project="false" />
+      <Build Solution="AuditMode|x64" Project="false" />
+      <Build Solution="AuditMode|x86" Project="false" />
+      <Build Solution="Fuzzing|ARM64" Project="false" />
+      <Build Solution="Fuzzing|x64" Project="false" />
+      <Build Solution="Fuzzing|x86" Project="false" />
+    </Project>
+    <Project Path="src/host/ut_lib/host.unittest.vcxproj" Id="06ec74cb-9a12-429c-b551-8562ec954747">
+      <BuildDependency Project="src/host/proxy/Host.Proxy.vcxproj" />
+      <BuildDependency Project="src/types/lib/types.vcxproj" />
+      <BuildType Solution="AuditMode|ARM64" Project="Release" />
+      <BuildType Solution="AuditMode|x64" Project="Release" />
+      <BuildType Solution="AuditMode|x86" Project="Release" />
+      <Platform Solution="*|Any CPU" Project="Win32" />
+      <Build Solution="*|Any CPU" Project="false" />
+      <Build Solution="AuditMode|ARM64" Project="false" />
+      <Build Solution="AuditMode|x64" Project="false" />
+      <Build Solution="AuditMode|x86" Project="false" />
+      <Build Solution="Fuzzing|ARM64" Project="false" />
+      <Build Solution="Fuzzing|x64" Project="false" />
+      <Build Solution="Fuzzing|x86" Project="false" />
+    </Project>
+    <Project Path="src/interactivity/base/lib/InteractivityBase.vcxproj" Id="06ec74cb-9a12-429c-b551-8562ec964846">
+      <BuildType Solution="AuditMode|ARM64" Project="Release" />
+      <BuildType Solution="AuditMode|x64" Project="Release" />
+      <BuildType Solution="AuditMode|x86" Project="Release" />
+      <Platform Solution="*|Any CPU" Project="Win32" />
+      <Build Solution="*|Any CPU" Project="false" />
+      <Build Solution="AuditMode|ARM64" Project="false" />
+      <Build Solution="AuditMode|x64" Project="false" />
+      <Build Solution="AuditMode|x86" Project="false" />
+      <Build Solution="Fuzzing|ARM64" Project="false" />
+      <Build Solution="Fuzzing|x86" Project="false" />
+    </Project>
+    <Project Path="src/interactivity/onecore/lib/onecore.LIB.vcxproj" Id="06ec74cb-9a12-428c-b551-8537ec964726">
+      <Build Solution="*|Any CPU" Project="false" />
+      <Build Solution="AuditMode|ARM64" Project="false" />
+      <Build Solution="AuditMode|x86" Project="false" />
+      <Build Solution="Fuzzing|ARM64" Project="false" />
+      <Build Solution="Fuzzing|x64" Project="false" />
+      <Build Solution="Fuzzing|x86" Project="false" />
+    </Project>
+    <Project Path="src/interactivity/win32/lib/win32.LIB.vcxproj" Id="06ec74cb-9a12-429c-b551-8532ec964726">
+      <BuildDependency Project="src/renderer/base/lib/base.vcxproj" />
+      <BuildDependency Project="src/renderer/gdi/lib/gdi.vcxproj" />
+      <BuildType Solution="AuditMode|ARM64" Project="Release" />
+      <BuildType Solution="AuditMode|x64" Project="Release" />
+      <BuildType Solution="AuditMode|x86" Project="Release" />
+      <Platform Solution="*|Any CPU" Project="Win32" />
+      <Build Solution="*|Any CPU" Project="false" />
+      <Build Solution="AuditMode|ARM64" Project="false" />
+      <Build Solution="AuditMode|x64" Project="false" />
+      <Build Solution="AuditMode|x86" Project="false" />
+      <Build Solution="Fuzzing|ARM64" Project="false" />
+      <Build Solution="Fuzzing|x86" Project="false" />
+    </Project>
+    <Project Path="src/interactivity/win32/ut_interactivity_win32/Interactivity.Win32.UnitTests.vcxproj" Id="d3b92829-26cb-411a-bda2-7f5da3d25dd4">
+      <BuildType Solution="AuditMode|ARM64" Project="Release" />
+      <BuildType Solution="AuditMode|x64" Project="Release" />
+      <BuildType Solution="AuditMode|x86" Project="Release" />
+      <Platform Solution="*|Any CPU" Project="Win32" />
+      <Build Solution="*|Any CPU" Project="false" />
+      <Build Solution="AuditMode|ARM64" Project="false" />
+      <Build Solution="AuditMode|x64" Project="false" />
+      <Build Solution="AuditMode|x86" Project="false" />
+      <Build Solution="Fuzzing|ARM64" Project="false" />
+      <Build Solution="Fuzzing|x64" Project="false" />
+      <Build Solution="Fuzzing|x86" Project="false" />
+    </Project>
+    <Project Path="src/internal/internal.vcxproj" Id="ef3e32a7-5ff6-42b4-b6e2-96cd7d033f00">
+      <Platform Solution="*|Any CPU" Project="Win32" />
+      <Build Solution="*|Any CPU" Project="false" />
+      <Build Solution="Fuzzing|ARM64" Project="false" />
+      <Build Solution="Fuzzing|x86" Project="false" />
+    </Project>
+    <Project Path="src/propsheet/propsheet.vcxproj" Id="5d23e8e1-3c64-4cc1-a8f7-6861677f7239">
+      <BuildType Solution="AuditMode|ARM64" Project="Release" />
+      <BuildType Solution="AuditMode|x64" Project="Release" />
+      <BuildType Solution="AuditMode|x86" Project="Release" />
+      <Platform Solution="*|Any CPU" Project="Win32" />
+      <Build Solution="*|Any CPU" Project="false" />
+      <Build Solution="AuditMode|ARM64" Project="false" />
+      <Build Solution="AuditMode|x64" Project="false" />
+      <Build Solution="AuditMode|x86" Project="false" />
+      <Build Solution="Fuzzing|ARM64" Project="false" />
+      <Build Solution="Fuzzing|x86" Project="false" />
+    </Project>
+    <Project Path="src/propslib/propslib.vcxproj" Id="345fd5a4-b32b-4f29-bd1c-b033bd2c35cc">
+      <BuildType Solution="AuditMode|ARM64" Project="Release" />
+      <BuildType Solution="AuditMode|x64" Project="Release" />
+      <BuildType Solution="AuditMode|x86" Project="Release" />
+      <Platform Solution="*|Any CPU" Project="Win32" />
+      <Build Solution="*|Any CPU" Project="false" />
+      <Build Solution="AuditMode|ARM64" Project="false" />
+      <Build Solution="AuditMode|x64" Project="false" />
+      <Build Solution="AuditMode|x86" Project="false" />
+      <Build Solution="Fuzzing|ARM64" Project="false" />
+      <Build Solution="Fuzzing|x86" Project="false" />
+    </Project>
+    <Project Path="src/server/lib/server.vcxproj" Id="18d09a24-8240-42d6-8cb6-236eee820262">
+      <BuildDependency Project="src/host/proxy/Host.Proxy.vcxproj" />
+      <BuildType Solution="AuditMode|ARM64" Project="Release" />
+      <BuildType Solution="AuditMode|x64" Project="Release" />
+      <BuildType Solution="AuditMode|x86" Project="Release" />
+      <Platform Solution="*|Any CPU" Project="Win32" />
+      <Build Solution="*|Any CPU" Project="false" />
+      <Build Solution="AuditMode|ARM64" Project="false" />
+      <Build Solution="AuditMode|x64" Project="false" />
+      <Build Solution="AuditMode|x86" Project="false" />
+      <Build Solution="Fuzzing|ARM64" Project="false" />
+      <Build Solution="Fuzzing|x86" Project="false" />
+    </Project>
+    <Project Path="src/winconpty/dll/winconptydll.vcxproj" Id="a22ec5f6-7851-4b88-ac52-47249d437a52">
+      <BuildType Solution="AuditMode|x64" Project="Release" />
+      <Platform Solution="*|Any CPU" Project="Win32" />
+      <Build Solution="*|Any CPU" Project="false" />
+      <Build Solution="AuditMode|x64" Project="false" />
+      <Build Solution="Fuzzing|ARM64" Project="false" />
+      <Build Solution="Fuzzing|x64" Project="false" />
+      <Build Solution="Fuzzing|x86" Project="false" />
+    </Project>
+    <Project Path="src/winconpty/ft_pty/winconpty.FeatureTests.vcxproj" Id="024052de-83fb-4653-aea4-90790d29d5bd">
+      <BuildType Solution="AuditMode|x64" Project="Release" />
+      <Platform Solution="*|Any CPU" Project="Win32" />
+      <Build Solution="*|Any CPU" Project="false" />
+      <Build Solution="AuditMode|x64" Project="false" />
+      <Build Solution="Fuzzing|ARM64" Project="false" />
+      <Build Solution="Fuzzing|x64" Project="false" />
+      <Build Solution="Fuzzing|x86" Project="false" />
+    </Project>
+    <Project Path="src/winconpty/lib/winconptylib.vcxproj" Id="58a03bb2-df5a-4b66-91a0-7ef3ba01269a">
+      <Platform Solution="*|Any CPU" Project="Win32" />
+      <Build Solution="*|Any CPU" Project="false" />
+      <Build Solution="Fuzzing|ARM64" Project="false" />
+      <Build Solution="Fuzzing|x64" Project="false" />
+      <Build Solution="Fuzzing|x86" Project="false" />
+    </Project>
+  </Folder>
+  <Folder Name="/Shared/">
+    <Project Path="src/til/ut_til/til.unit.tests.vcxproj" Id="767268ee-174a-46fe-96f0-eee698a1bbc9">
+      <BuildType Solution="AuditMode|x64" Project="Release" />
+      <Platform Solution="*|Any CPU" Project="Win32" />
+      <Build Solution="*|Any CPU" Project="false" />
+      <Build Solution="AuditMode|x64" Project="false" />
+      <Build Solution="Fuzzing|ARM64" Project="false" />
+      <Build Solution="Fuzzing|x64" Project="false" />
+      <Build Solution="Fuzzing|x86" Project="false" />
+    </Project>
+    <Project Path="src/tsf/tsf.vcxproj" Id="2fd12fbb-1ddb-46d8-b818-1023c624caca">
+      <BuildType Solution="AuditMode|ARM64" Project="Release" />
+      <BuildType Solution="AuditMode|x64" Project="Release" />
+      <BuildType Solution="AuditMode|x86" Project="Release" />
+      <Platform Solution="*|Any CPU" Project="Win32" />
+      <Build Solution="*|Any CPU" Project="false" />
+      <Build Solution="AuditMode|ARM64" Project="false" />
+      <Build Solution="AuditMode|x64" Project="false" />
+      <Build Solution="AuditMode|x86" Project="false" />
+      <Build Solution="Fuzzing|ARM64" Project="false" />
+      <Build Solution="Fuzzing|x86" Project="false" />
+    </Project>
+    <Project Path="src/types/lib/types.vcxproj" Id="18d09a24-8240-42d6-8cb6-236eee820263">
+      <Platform Solution="*|Any CPU" Project="Win32" />
+      <Build Solution="*|Any CPU" Project="false" />
+      <Build Solution="Fuzzing|ARM64" Project="false" />
+      <Build Solution="Fuzzing|x86" Project="false" />
+    </Project>
+    <Project Path="src/types/ut_types/Types.Unit.Tests.vcxproj" Id="34de34d3-1cd6-4ee3-8bd9-a26b5b27ec73">
+      <Platform Solution="*|Any CPU" Project="Win32" />
+      <Build Solution="*|Any CPU" Project="false" />
+      <Build Solution="AuditMode|ARM64" Project="false" />
+      <Build Solution="AuditMode|x64" Project="false" />
+      <Build Solution="AuditMode|x86" Project="false" />
+      <Build Solution="Fuzzing|ARM64" Project="false" />
+      <Build Solution="Fuzzing|x64" Project="false" />
+      <Build Solution="Fuzzing|x86" Project="false" />
+    </Project>
+  </Folder>
+  <Folder Name="/Shared/Audio/">
+    <Project Path="src/audio/midi/lib/midi.vcxproj" Id="3c67784e-1453-49c2-9660-483e2cc7f7ad">
+      <Platform Solution="*|Any CPU" Project="Win32" />
+      <Build Solution="*|Any CPU" Project="false" />
+    </Project>
+  </Folder>
+  <Folder Name="/Shared/Buffer/">
+    <Project Path="src/buffer/out/lib/bufferout.vcxproj" Id="0cf235bd-2da0-407e-90ee-c467e8bbc714">
+      <Platform Solution="*|Any CPU" Project="Win32" />
+      <Build Solution="*|Any CPU" Project="false" />
+      <Build Solution="Fuzzing|ARM64" Project="false" />
+      <Build Solution="Fuzzing|x86" Project="false" />
+    </Project>
+    <Project Path="src/buffer/out/ut_textbuffer/TextBuffer.Unit.Tests.vcxproj" Id="531c23e7-4b76-4c08-8bbd-04164cb628c9">
+      <BuildDependency Project="src/buffer/out/lib/bufferout.vcxproj" />
+      <BuildType Solution="AuditMode|ARM64" Project="Release" />
+      <BuildType Solution="AuditMode|x64" Project="Release" />
+      <BuildType Solution="AuditMode|x86" Project="Release" />
+      <Platform Solution="*|Any CPU" Project="Win32" />
+      <Build Solution="*|Any CPU" Project="false" />
+      <Build Solution="AuditMode|ARM64" Project="false" />
+      <Build Solution="AuditMode|x64" Project="false" />
+      <Build Solution="AuditMode|x86" Project="false" />
+      <Build Solution="Fuzzing|ARM64" Project="false" />
+      <Build Solution="Fuzzing|x64" Project="false" />
+      <Build Solution="Fuzzing|x86" Project="false" />
+    </Project>
+  </Folder>
+  <Folder Name="/Shared/Rendering/">
+    <Project Path="src/renderer/atlas/atlas.vcxproj" Id="8222900c-8b6c-452a-91ac-be95db04b95f">
+      <Platform Solution="*|Any CPU" Project="Win32" />
+      <Build Solution="*|Any CPU" Project="false" />
+    </Project>
+    <Project Path="src/renderer/base/lib/base.vcxproj" Id="af0a096a-8b3a-4949-81ef-7df8f0fee91f">
+      <BuildType Solution="AuditMode|ARM64" Project="Release" />
+      <BuildType Solution="AuditMode|x64" Project="Release" />
+      <BuildType Solution="AuditMode|x86" Project="Release" />
+      <Platform Solution="*|Any CPU" Project="Win32" />
+      <Build Solution="*|Any CPU" Project="false" />
+      <Build Solution="AuditMode|ARM64" Project="false" />
+      <Build Solution="AuditMode|x86" Project="false" />
+      <Build Solution="Fuzzing|ARM64" Project="false" />
+      <Build Solution="Fuzzing|x86" Project="false" />
+    </Project>
+    <Project Path="src/renderer/gdi/lib/gdi.vcxproj" Id="1c959542-bac2-4e55-9a6d-13251914cbb9">
+      <BuildType Solution="AuditMode|ARM64" Project="Release" />
+      <BuildType Solution="AuditMode|x64" Project="Release" />
+      <BuildType Solution="AuditMode|x86" Project="Release" />
+      <Platform Solution="*|Any CPU" Project="Win32" />
+      <Build Solution="*|Any CPU" Project="false" />
+      <Build Solution="AuditMode|ARM64" Project="false" />
+      <Build Solution="AuditMode|x64" Project="false" />
+      <Build Solution="AuditMode|x86" Project="false" />
+      <Build Solution="Fuzzing|ARM64" Project="false" />
+      <Build Solution="Fuzzing|x86" Project="false" />
+    </Project>
+    <Project Path="src/renderer/uia/lib/uia.vcxproj" Id="48d21369-3d7b-4431-9967-24e81292cf63">
+      <Platform Solution="*|Any CPU" Project="Win32" />
+      <Build Solution="*|Any CPU" Project="false" />
+      <Build Solution="Fuzzing|ARM64" Project="false" />
+      <Build Solution="Fuzzing|x64" Project="false" />
+      <Build Solution="Fuzzing|x86" Project="false" />
+    </Project>
+    <Project Path="src/renderer/wddmcon/lib/wddmcon.vcxproj" Id="75c6f576-18e9-4566-978a-f0a301cac090">
+      <Build Solution="*|Any CPU" Project="false" />
+      <Build Solution="AuditMode|ARM64" Project="false" />
+      <Build Solution="AuditMode|x64" Project="false" />
+      <Build Solution="AuditMode|x86" Project="false" />
+      <Build Solution="Fuzzing|ARM64" Project="false" />
+      <Build Solution="Fuzzing|x86" Project="false" />
+    </Project>
+  </Folder>
+  <Folder Name="/Shared/Virtual Terminal/">
+    <Project Path="src/terminal/adapter/lib/adapter.vcxproj" Id="dcf55140-ef6a-4736-a403-957e4f7430bb">
+      <BuildDependency Project="src/types/lib/types.vcxproj" />
+      <BuildType Solution="AuditMode|ARM64" Project="Release" />
+      <BuildType Solution="AuditMode|x86" Project="Release" />
+      <Platform Solution="*|Any CPU" Project="Win32" />
+      <Build Solution="*|Any CPU" Project="false" />
+      <Build Solution="AuditMode|ARM64" Project="false" />
+      <Build Solution="AuditMode|x86" Project="false" />
+      <Build Solution="Fuzzing|ARM64" Project="false" />
+      <Build Solution="Fuzzing|x86" Project="false" />
+    </Project>
+    <Project Path="src/terminal/adapter/ut_adapter/Adapter.UnitTests.vcxproj" Id="6af01638-84cf-4b65-9870-484dffcac772">
+      <BuildType Solution="AuditMode|ARM64" Project="Release" />
+      <BuildType Solution="AuditMode|x64" Project="Release" />
+      <BuildType Solution="AuditMode|x86" Project="Release" />
+      <Platform Solution="*|Any CPU" Project="Win32" />
+      <Build Solution="*|Any CPU" Project="false" />
+      <Build Solution="AuditMode|ARM64" Project="false" />
+      <Build Solution="AuditMode|x64" Project="false" />
+      <Build Solution="AuditMode|x86" Project="false" />
+      <Build Solution="Fuzzing|ARM64" Project="false" />
+      <Build Solution="Fuzzing|x64" Project="false" />
+      <Build Solution="Fuzzing|x86" Project="false" />
+    </Project>
+    <Project Path="src/terminal/input/lib/terminalinput.vcxproj" Id="1cf55140-ef6a-4736-a403-957e4f7430bb">
+      <BuildDependency Project="src/types/lib/types.vcxproj" />
+      <BuildType Solution="AuditMode|ARM64" Project="Release" />
+      <BuildType Solution="AuditMode|x86" Project="Release" />
+      <Platform Solution="*|Any CPU" Project="Win32" />
+      <Build Solution="*|Any CPU" Project="false" />
+      <Build Solution="AuditMode|ARM64" Project="false" />
+      <Build Solution="AuditMode|x86" Project="false" />
+      <Build Solution="Fuzzing|ARM64" Project="false" />
+      <Build Solution="Fuzzing|x86" Project="false" />
+    </Project>
+    <Project Path="src/terminal/parser/ft_fuzzer/VTCommandFuzzer.vcxproj" Id="96927b31-d6e8-4abd-b03e-a5088a30bebe">
+      <BuildType Solution="AuditMode|ARM64" Project="Release" />
+      <BuildType Solution="AuditMode|x64" Project="Release" />
+      <BuildType Solution="AuditMode|x86" Project="Release" />
+      <Platform Solution="*|Any CPU" Project="Win32" />
+      <Build Solution="*|Any CPU" Project="false" />
+      <Build Solution="AuditMode|ARM64" Project="false" />
+      <Build Solution="AuditMode|x64" Project="false" />
+      <Build Solution="AuditMode|x86" Project="false" />
+      <Build Solution="Fuzzing|ARM64" Project="false" />
+      <Build Solution="Fuzzing|x64" Project="false" />
+      <Build Solution="Fuzzing|x86" Project="false" />
+    </Project>
+    <Project Path="src/terminal/parser/ft_fuzzwrapper/FuzzWrapper.vcxproj" Id="f210a4ae-e02a-4bfc-80bb-f50a672fe763">
+      <BuildType Solution="AuditMode|ARM64" Project="Release" />
+      <BuildType Solution="AuditMode|x64" Project="Release" />
+      <BuildType Solution="AuditMode|x86" Project="Release" />
+      <Platform Solution="*|Any CPU" Project="Win32" />
+      <Build Solution="*|Any CPU" Project="false" />
+      <Build Solution="AuditMode|ARM64" Project="false" />
+      <Build Solution="AuditMode|x64" Project="false" />
+      <Build Solution="AuditMode|x86" Project="false" />
+      <Build Solution="Fuzzing|ARM64" Project="false" />
+      <Build Solution="Fuzzing|x64" Project="false" />
+      <Build Solution="Fuzzing|x86" Project="false" />
+    </Project>
+    <Project Path="src/terminal/parser/lib/parser.vcxproj" Id="3ae13314-1939-4dfa-9c14-38ca0834050c">
+      <BuildDependency Project="src/types/lib/types.vcxproj" />
+      <BuildType Solution="AuditMode|ARM64" Project="Release" />
+      <BuildType Solution="AuditMode|x86" Project="Release" />
+      <Platform Solution="*|Any CPU" Project="Win32" />
+      <Build Solution="*|Any CPU" Project="false" />
+      <Build Solution="AuditMode|ARM64" Project="false" />
+      <Build Solution="AuditMode|x86" Project="false" />
+      <Build Solution="Fuzzing|ARM64" Project="false" />
+      <Build Solution="Fuzzing|x86" Project="false" />
+    </Project>
+    <Project Path="src/terminal/parser/ut_parser/Parser.UnitTests.vcxproj" Id="12144e07-fe63-4d33-9231-748b8d8c3792">
+      <BuildType Solution="AuditMode|ARM64" Project="Release" />
+      <BuildType Solution="AuditMode|x64" Project="Release" />
+      <BuildType Solution="AuditMode|x86" Project="Release" />
+      <Platform Solution="*|Any CPU" Project="Win32" />
+      <Build Solution="*|Any CPU" Project="false" />
+      <Build Solution="AuditMode|ARM64" Project="false" />
+      <Build Solution="AuditMode|x64" Project="false" />
+      <Build Solution="AuditMode|x86" Project="false" />
+      <Build Solution="Fuzzing|ARM64" Project="false" />
+      <Build Solution="Fuzzing|x64" Project="false" />
+      <Build Solution="Fuzzing|x86" Project="false" />
+    </Project>
+  </Folder>
+  <Folder Name="/Terminal/">
+    <Project Path="src/cascadia/CascadiaPackage/CascadiaPackage.wapproj" Type="c7167f0d-bc9f-4e6e-afe1-012c56b48db5">
+      <BuildDependency Project="src/cascadia/ShellExtension/WindowsTerminalShellExt.vcxproj" />
+      <BuildType Solution="AuditMode|Any CPU" Project="Debug" />
+      <BuildType Solution="AuditMode|ARM64" Project="Release" />
+      <BuildType Solution="AuditMode|x64" Project="Release" />
+      <BuildType Solution="AuditMode|x86" Project="Release" />
+      <BuildType Solution="Fuzzing|*" Project="Debug" />
+      <Platform Solution="*|Any CPU" Project="x86" />
+      <Build Solution="*|Any CPU" Project="false" />
+      <Build Solution="AuditMode|ARM64" Project="false" />
+      <Build Solution="AuditMode|x64" Project="false" />
+      <Build Solution="AuditMode|x86" Project="false" />
+      <Build Solution="Fuzzing|ARM64" Project="false" />
+      <Build Solution="Fuzzing|x64" Project="false" />
+      <Build Solution="Fuzzing|x86" Project="false" />
+      <Deploy Solution="Debug|ARM64" />
+      <Deploy Solution="Debug|x64" />
+      <Deploy Solution="Debug|x86" />
+      <Deploy Solution="Release|ARM64" />
+      <Deploy Solution="Release|x64" />
+      <Deploy Solution="Release|x86" />
+    </Project>
+    <Project Path="src/cascadia/QueryExtension/Microsoft.Terminal.Query.Extension.vcxproj" Id="6085a85f-59a9-41ca-ae74-8f4922aae55e">
+      <BuildDependency Project="src/cascadia/TerminalSettingsModel/dll/Microsoft.Terminal.Settings.Model.vcxproj" />
+      <Build Solution="*|Any CPU" Project="false" />
+      <Build Solution="AuditMode|ARM64" Project="false" />
+      <Build Solution="AuditMode|x64" Project="false" />
+      <Build Solution="AuditMode|x86" Project="false" />
+      <Build Solution="Fuzzing|ARM64" Project="false" />
+      <Build Solution="Fuzzing|x64" Project="false" />
+      <Build Solution="Fuzzing|x86" Project="false" />
+    </Project>
+    <Project Path="src/cascadia/TerminalApp/dll/TerminalApp.vcxproj" Id="ca5cad1a-44bd-4ac7-ac72-f16e576fdd12">
+      <BuildDependency Project="src/cascadia/QueryExtension/Microsoft.Terminal.Query.Extension.vcxproj" />
+      <BuildDependency Project="src/cascadia/TerminalApp/TerminalAppLib.vcxproj" />
+      <BuildDependency Project="src/cascadia/TerminalConnection/TerminalConnection.vcxproj" />
+      <BuildDependency Project="src/cascadia/TerminalControl/dll/TerminalControl.vcxproj" />
+      <BuildDependency Project="src/cascadia/TerminalSettingsEditor/Microsoft.Terminal.Settings.Editor.vcxproj" />
+      <BuildDependency Project="src/cascadia/TerminalSettingsModel/dll/Microsoft.Terminal.Settings.Model.vcxproj" />
+      <BuildType Solution="AuditMode|Any CPU" Project="Debug" />
+      <BuildType Solution="AuditMode|ARM64" Project="Release" />
+      <BuildType Solution="AuditMode|x64" Project="Release" />
+      <BuildType Solution="AuditMode|x86" Project="Release" />
+      <Platform Solution="*|Any CPU" Project="Win32" />
+      <Build Solution="*|Any CPU" Project="false" />
+      <Build Solution="AuditMode|ARM64" Project="false" />
+      <Build Solution="AuditMode|x64" Project="false" />
+      <Build Solution="AuditMode|x86" Project="false" />
+      <Build Solution="Fuzzing|ARM64" Project="false" />
+      <Build Solution="Fuzzing|x64" Project="false" />
+      <Build Solution="Fuzzing|x86" Project="false" />
+    </Project>
+    <Project Path="src/cascadia/TerminalApp/TerminalAppLib.vcxproj" Id="ca5cad1a-9a12-429c-b551-8562ec954746">
+      <BuildDependency Project="src/cascadia/QueryExtension/Microsoft.Terminal.Query.Extension.vcxproj" />
+      <BuildDependency Project="src/cascadia/TerminalControl/dll/TerminalControl.vcxproj" />
+      <BuildDependency Project="src/cascadia/TerminalSettingsEditor/Microsoft.Terminal.Settings.Editor.vcxproj" />
+      <BuildDependency Project="src/cascadia/TerminalSettingsModel/dll/Microsoft.Terminal.Settings.Model.vcxproj" />
+      <BuildType Solution="AuditMode|Any CPU" Project="Debug" />
+      <BuildType Solution="AuditMode|ARM64" Project="Release" />
+      <BuildType Solution="AuditMode|x64" Project="Release" />
+      <BuildType Solution="AuditMode|x86" Project="Release" />
+      <Platform Solution="*|Any CPU" Project="Win32" />
+      <Build Solution="*|Any CPU" Project="false" />
+      <Build Solution="AuditMode|ARM64" Project="false" />
+      <Build Solution="AuditMode|x64" Project="false" />
+      <Build Solution="AuditMode|x86" Project="false" />
+      <Build Solution="Fuzzing|ARM64" Project="false" />
+      <Build Solution="Fuzzing|x64" Project="false" />
+      <Build Solution="Fuzzing|x86" Project="false" />
+    </Project>
+    <Project Path="src/cascadia/TerminalConnection/TerminalConnection.vcxproj" Id="ca5cad1a-c46d-4588-b1c0-40f31ae9100b">
+      <BuildDependency Project="src/host/proxy/Host.Proxy.vcxproj" />
+      <BuildType Solution="AuditMode|Any CPU" Project="Debug" />
+      <BuildType Solution="AuditMode|ARM64" Project="Release" />
+      <BuildType Solution="AuditMode|x86" Project="Release" />
+      <Platform Solution="*|Any CPU" Project="Win32" />
+      <Build Solution="*|Any CPU" Project="false" />
+      <Build Solution="AuditMode|ARM64" Project="false" />
+      <Build Solution="AuditMode|x86" Project="false" />
+      <Build Solution="Fuzzing|ARM64" Project="false" />
+      <Build Solution="Fuzzing|x64" Project="false" />
+      <Build Solution="Fuzzing|x86" Project="false" />
+    </Project>
+  </Folder>
+  <Folder Name="/Terminal/Control/">
+    <Project Path="src/cascadia/TerminalControl/dll/TerminalControl.vcxproj" Id="ca5cad1a-f542-4635-a069-7caefb930070">
+      <BuildDependency Project="src/cascadia/TerminalControl/TerminalControlLib.vcxproj" />
+      <BuildType Solution="AuditMode|Any CPU" Project="Debug" />
+      <BuildType Solution="AuditMode|ARM64" Project="Release" />
+      <BuildType Solution="AuditMode|x64" Project="Release" />
+      <BuildType Solution="AuditMode|x86" Project="Release" />
+      <Platform Solution="*|Any CPU" Project="Win32" />
+      <Build Solution="*|Any CPU" Project="false" />
+      <Build Solution="AuditMode|ARM64" Project="false" />
+      <Build Solution="AuditMode|x64" Project="false" />
+      <Build Solution="AuditMode|x86" Project="false" />
+      <Build Solution="Fuzzing|ARM64" Project="false" />
+      <Build Solution="Fuzzing|x64" Project="false" />
+      <Build Solution="Fuzzing|x86" Project="false" />
+    </Project>
+    <Project Path="src/cascadia/TerminalControl/TerminalControlLib.vcxproj" Id="ca5cad1a-44bd-4ac7-ac72-6ca5b3ab89ed">
+      <BuildDependency Project="src/cascadia/TerminalConnection/TerminalConnection.vcxproj" />
+      <BuildDependency Project="src/cascadia/TerminalCore/lib/TerminalCore-lib.vcxproj" />
+      <BuildDependency Project="src/renderer/atlas/atlas.vcxproj" />
+      <BuildDependency Project="src/renderer/base/lib/base.vcxproj" />
+      <BuildDependency Project="src/renderer/uia/lib/uia.vcxproj" />
+      <BuildDependency Project="src/terminal/input/lib/terminalinput.vcxproj" />
+      <BuildDependency Project="src/tsf/tsf.vcxproj" />
+      <BuildType Solution="AuditMode|Any CPU" Project="Debug" />
+      <BuildType Solution="AuditMode|ARM64" Project="Release" />
+      <BuildType Solution="AuditMode|x64" Project="Release" />
+      <BuildType Solution="AuditMode|x86" Project="Release" />
+      <Platform Solution="*|Any CPU" Project="Win32" />
+      <Build Solution="*|Any CPU" Project="false" />
+      <Build Solution="AuditMode|ARM64" Project="false" />
+      <Build Solution="AuditMode|x64" Project="false" />
+      <Build Solution="AuditMode|x86" Project="false" />
+      <Build Solution="Fuzzing|ARM64" Project="false" />
+      <Build Solution="Fuzzing|x64" Project="false" />
+      <Build Solution="Fuzzing|x86" Project="false" />
+    </Project>
+    <Project Path="src/cascadia/TerminalCore/lib/TerminalCore-lib.vcxproj" Id="ca5cad1a-abcd-429c-b551-8562ec954746">
+      <BuildType Solution="AuditMode|ARM64" Project="Release" />
+      <BuildType Solution="AuditMode|x86" Project="Release" />
+      <Platform Solution="*|Any CPU" Project="Win32" />
+      <Build Solution="*|Any CPU" Project="false" />
+      <Build Solution="AuditMode|ARM64" Project="false" />
+      <Build Solution="AuditMode|x86" Project="false" />
+      <Build Solution="Fuzzing|ARM64" Project="false" />
+      <Build Solution="Fuzzing|x64" Project="false" />
+      <Build Solution="Fuzzing|x86" Project="false" />
+    </Project>
+  </Folder>
+  <Folder Name="/Terminal/Settings/">
+    <Project Path="src/cascadia/TerminalSettingsAppAdapterLib/TerminalSettingsAppAdapterLib.vcxproj" Id="3c46e2b0-ae6c-4132-9122-6772fb411959">
+      <BuildDependency Project="src/cascadia/TerminalControl/dll/TerminalControl.vcxproj" />
+      <BuildDependency Project="src/cascadia/TerminalCore/lib/TerminalCore-lib.vcxproj" />
+      <BuildDependency Project="src/cascadia/TerminalSettingsModel/dll/Microsoft.Terminal.Settings.Model.vcxproj" />
+      <Build Solution="*|Any CPU" Project="false" />
+      <Build Solution="AuditMode|ARM64" Project="false" />
+      <Build Solution="AuditMode|x64" Project="false" />
+      <Build Solution="AuditMode|x86" Project="false" />
+      <Build Solution="Fuzzing|ARM64" Project="false" />
+      <Build Solution="Fuzzing|x64" Project="false" />
+      <Build Solution="Fuzzing|x86" Project="false" />
+    </Project>
+    <Project Path="src/cascadia/TerminalSettingsEditor/Microsoft.Terminal.Settings.Editor.vcxproj" Id="ca5cad1a-0b5e-45c3-96a8-bb496bfe4e32">
+      <BuildDependency Project="src/cascadia/TerminalSettingsModel/dll/Microsoft.Terminal.Settings.Model.vcxproj" />
+      <BuildType Solution="AuditMode|*" Project="Release" />
+      <Platform Solution="AuditMode|ARM64" Project="x64" />
+      <Platform Solution="Debug|Any CPU" Project="Win32" />
+      <Platform Solution="Fuzzing|Any CPU" Project="Win32" />
+      <Platform Solution="Release|Any CPU" Project="Win32" />
+      <Build Solution="AuditMode|x64" Project="false" />
+      <Build Solution="Debug|Any CPU" Project="false" />
+      <Build Solution="Fuzzing|*" Project="false" />
+      <Build Solution="Release|Any CPU" Project="false" />
+      <Deploy Solution="AuditMode|*" />
+      <Deploy Solution="Debug|x64" />
+      <Deploy Solution="Debug|x86" />
+      <Deploy Solution="Release|x64" />
+      <Deploy Solution="Release|x86" />
+    </Project>
+    <Project Path="src/cascadia/TerminalSettingsModel/dll/Microsoft.Terminal.Settings.Model.vcxproj" Id="ca5cad1a-082c-4476-9f33-94b339494076">
+      <BuildDependency Project="src/cascadia/TerminalSettingsModel/Microsoft.Terminal.Settings.ModelLib.vcxproj" />
+      <BuildType Solution="AuditMode|x64" Project="Release" />
+      <Platform Solution="*|Any CPU" Project="Win32" />
+      <Build Solution="*|Any CPU" Project="false" />
+      <Build Solution="AuditMode|x64" Project="false" />
+      <Build Solution="Fuzzing|ARM64" Project="false" />
+      <Build Solution="Fuzzing|x64" Project="false" />
+      <Build Solution="Fuzzing|x86" Project="false" />
+    </Project>
+    <Project Path="src/cascadia/TerminalSettingsModel/Microsoft.Terminal.Settings.ModelLib.vcxproj" Id="ca5cad1a-d7ec-4107-b7c6-79cb77ae2907">
+      <BuildDependency Project="src/cascadia/TerminalControl/dll/TerminalControl.vcxproj" />
+      <BuildType Solution="AuditMode|x64" Project="Release" />
+      <Platform Solution="*|Any CPU" Project="Win32" />
+      <Build Solution="*|Any CPU" Project="false" />
+      <Build Solution="AuditMode|x64" Project="false" />
+      <Build Solution="Fuzzing|ARM64" Project="false" />
+      <Build Solution="Fuzzing|x64" Project="false" />
+      <Build Solution="Fuzzing|x86" Project="false" />
+    </Project>
+  </Folder>
+  <Folder Name="/Terminal/Tests/">
+    <Project Path="src/cascadia/LocalTests_TerminalApp/TerminalApp.LocalTests.vcxproj" Id="ca5cad1a-b11c-4ddb-a4fe-c3afae9b5506">
+      <BuildDependency Project="src/cascadia/TerminalApp/dll/TerminalApp.vcxproj" />
+      <BuildDependency Project="src/cascadia/TerminalApp/TerminalAppLib.vcxproj" />
+      <BuildDependency Project="src/cascadia/TerminalSettingsModel/dll/Microsoft.Terminal.Settings.Model.vcxproj" />
+      <BuildDependency Project="src/cascadia/TerminalSettingsModel/Microsoft.Terminal.Settings.ModelLib.vcxproj" />
+      <Platform Solution="*|Any CPU" Project="Win32" />
+      <Build Solution="*|Any CPU" Project="false" />
+      <Build Solution="AuditMode|ARM64" Project="false" />
+      <Build Solution="AuditMode|x64" Project="false" />
+      <Build Solution="AuditMode|x86" Project="false" />
+      <Build Solution="Fuzzing|ARM64" Project="false" />
+      <Build Solution="Fuzzing|x64" Project="false" />
+      <Build Solution="Fuzzing|x86" Project="false" />
+    </Project>
+    <Project Path="src/cascadia/LocalTests_TerminalApp/TestHostApp/TestHostApp.vcxproj" Id="a021edff-45c8-4dc2-bef7-36e1b3b8cfe8">
+      <BuildDependency Project="src/cascadia/LocalTests_TerminalApp/TerminalApp.LocalTests.vcxproj" />
+      <BuildDependency Project="src/cascadia/TerminalSettingsModel/dll/Microsoft.Terminal.Settings.Model.vcxproj" />
+      <Platform Solution="Debug|Any CPU" Project="Win32" />
+      <Platform Solution="Fuzzing|Any CPU" Project="Win32" />
+      <Platform Solution="Release|Any CPU" Project="Win32" />
+      <Build Solution="*|Any CPU" Project="false" />
+      <Build Solution="AuditMode|ARM64" Project="false" />
+      <Build Solution="AuditMode|x64" Project="false" />
+      <Build Solution="AuditMode|x86" Project="false" />
+      <Build Solution="Fuzzing|ARM64" Project="false" />
+      <Build Solution="Fuzzing|x64" Project="false" />
+      <Build Solution="Fuzzing|x86" Project="false" />
+      <Deploy Solution="Debug|ARM64" />
+      <Deploy Solution="Debug|x64" />
+      <Deploy Solution="Debug|x86" />
+      <Deploy Solution="Release|ARM64" />
+      <Deploy Solution="Release|x64" />
+      <Deploy Solution="Release|x86" />
+    </Project>
+    <Project Path="src/cascadia/UnitTests_Control/Control.UnitTests.vcxproj" Id="c323daee-b307-4c7b-ace5-7293cbefcb5b">
+      <BuildDependency Project="src/cascadia/TerminalControl/TerminalControlLib.vcxproj" />
+      <BuildType Solution="AuditMode|x64" Project="Release" />
+      <Platform Solution="*|Any CPU" Project="Win32" />
+      <Build Solution="*|Any CPU" Project="false" />
+      <Build Solution="AuditMode|x64" Project="false" />
+      <Build Solution="Fuzzing|ARM64" Project="false" />
+      <Build Solution="Fuzzing|x64" Project="false" />
+      <Build Solution="Fuzzing|x86" Project="false" />
+    </Project>
+    <Project Path="src/cascadia/UnitTests_SettingsModel/SettingsModel.UnitTests.vcxproj" Id="ca5cad1a-9b68-456a-b13e-c8218070dc42">
+      <BuildDependency Project="src/cascadia/TerminalConnection/TerminalConnection.vcxproj" />
+      <BuildDependency Project="src/cascadia/TerminalControl/dll/TerminalControl.vcxproj" />
+      <BuildDependency Project="src/cascadia/TerminalSettingsModel/dll/Microsoft.Terminal.Settings.Model.vcxproj" />
+      <BuildDependency Project="src/cascadia/TerminalSettingsModel/Microsoft.Terminal.Settings.ModelLib.vcxproj" />
+      <Platform Solution="*|Any CPU" Project="Win32" />
+      <Build Solution="*|Any CPU" Project="false" />
+      <Build Solution="AuditMode|x64" Project="false" />
+      <Build Solution="Fuzzing|ARM64" Project="false" />
+      <Build Solution="Fuzzing|x64" Project="false" />
+      <Build Solution="Fuzzing|x86" Project="false" />
+    </Project>
+    <Project Path="src/cascadia/UnitTests_TerminalCore/UnitTests.vcxproj" Id="2c2beef4-9333-4d05-b12a-1905cbf112f9">
+      <BuildDependency Project="src/host/ut_lib/host.unittest.vcxproj" />
+      <Platform Solution="*|Any CPU" Project="Win32" />
+      <Build Solution="*|Any CPU" Project="false" />
+      <Build Solution="AuditMode|ARM64" Project="false" />
+      <Build Solution="AuditMode|x64" Project="false" />
+      <Build Solution="AuditMode|x86" Project="false" />
+      <Build Solution="Fuzzing|ARM64" Project="false" />
+      <Build Solution="Fuzzing|x64" Project="false" />
+      <Build Solution="Fuzzing|x86" Project="false" />
+    </Project>
+    <Project Path="src/cascadia/ut_app/TerminalApp.UnitTests.vcxproj" Id="ca5cad1a-9333-4d05-b12a-1905cbf112f9">
+      <BuildDependency Project="src/cascadia/TerminalApp/TerminalAppLib.vcxproj" />
+      <BuildDependency Project="src/cascadia/TerminalSettingsModel/Microsoft.Terminal.Settings.ModelLib.vcxproj" />
+      <Platform Solution="*|Any CPU" Project="Win32" />
+      <Build Solution="*|Any CPU" Project="false" />
+      <Build Solution="AuditMode|ARM64" Project="false" />
+      <Build Solution="AuditMode|x64" Project="false" />
+      <Build Solution="AuditMode|x86" Project="false" />
+      <Build Solution="Fuzzing|ARM64" Project="false" />
+      <Build Solution="Fuzzing|x64" Project="false" />
+      <Build Solution="Fuzzing|x86" Project="false" />
+    </Project>
+    <Project Path="src/cascadia/WindowsTerminal_UIATests/WindowsTerminal.UIA.Tests.csproj" Id="f19dacd5-0c6e-40dc-b6e4-767a3200542c">
+      <BuildType Solution="AuditMode|*" Project="Debug" />
+      <BuildType Solution="Fuzzing|*" Project="Debug" />
+      <Platform Solution="*|Any CPU" Project="Win32" />
+      <Platform Solution="*|ARM64" Project="ARM64" />
+      <Platform Solution="*|x64" Project="x64" />
+      <Platform Solution="*|x86" Project="Win32" />
+      <Build Solution="*|Any CPU" Project="false" />
+      <Build Solution="AuditMode|ARM64" Project="false" />
+      <Build Solution="AuditMode|x64" Project="false" />
+      <Build Solution="AuditMode|x86" Project="false" />
+      <Build Solution="Fuzzing|ARM64" Project="false" />
+      <Build Solution="Fuzzing|x64" Project="false" />
+      <Build Solution="Fuzzing|x86" Project="false" />
+    </Project>
+  </Folder>
+  <Folder Name="/Terminal/Utils/">
+    <Project Path="src/cascadia/ElevateShim/elevate-shim.vcxproj" Id="416fd703-baa7-4f6e-9361-64f550ec8fca">
+      <Platform Solution="*|Any CPU" Project="Win32" />
+      <Build Solution="*|Any CPU" Project="false" />
+      <Build Solution="Fuzzing|ARM64" Project="false" />
+      <Build Solution="Fuzzing|x64" Project="false" />
+      <Build Solution="Fuzzing|x86" Project="false" />
+    </Project>
+    <Project Path="src/cascadia/TerminalAzBridge/TerminalAzBridge.vcxproj" Id="067f0a06-fcb7-472c-96e9-b03b54e8e18d">
+      <BuildDependency Project="src/cascadia/TerminalConnection/TerminalConnection.vcxproj" />
+      <BuildType Solution="AuditMode|x64" Project="Release" />
+      <Platform Solution="*|Any CPU" Project="Win32" />
+      <Build Solution="*|Any CPU" Project="false" />
+      <Build Solution="AuditMode|x64" Project="false" />
+      <Build Solution="Fuzzing|ARM64" Project="false" />
+      <Build Solution="Fuzzing|x64" Project="false" />
+      <Build Solution="Fuzzing|x86" Project="false" />
+    </Project>
+    <Project Path="src/cascadia/UIHelpers/UIHelpers.vcxproj" Id="6515f03f-e56d-4db4-b23d-ac4fb80db36f">
+      <Build Solution="*|Any CPU" Project="false" />
+      <Build Solution="AuditMode|ARM64" Project="false" />
+      <Build Solution="AuditMode|x86" Project="false" />
+      <Build Solution="Fuzzing|ARM64" Project="false" />
+      <Build Solution="Fuzzing|x64" Project="false" />
+      <Build Solution="Fuzzing|x86" Project="false" />
+    </Project>
+    <Project Path="src/cascadia/UIMarkdown/UIMarkdown.vcxproj" Id="7615f03f-e56d-4db4-b23d-bd4fb80db36f">
+      <Build Solution="Debug|Any CPU" Project="false" />
+      <Build Solution="Fuzzing|*" Project="false" />
+      <Build Solution="Release|Any CPU" Project="false" />
+    </Project>
+    <Project Path="src/cascadia/WinRTUtils/WinRTUtils.vcxproj" Id="ca5cad1a-039a-4929-ba2a-8beb2e4106fe">
+      <BuildType Solution="AuditMode|Any CPU" Project="Release" />
+      <BuildType Solution="AuditMode|ARM64" Project="Release" />
+      <BuildType Solution="AuditMode|x86" Project="Release" />
+      <Platform Solution="Debug|Any CPU" Project="Win32" />
+      <Platform Solution="Fuzzing|Any CPU" Project="Win32" />
+      <Platform Solution="Release|Any CPU" Project="Win32" />
+      <Build Solution="*|Any CPU" Project="false" />
+      <Build Solution="AuditMode|ARM64" Project="false" />
+      <Build Solution="AuditMode|x86" Project="false" />
+      <Build Solution="Fuzzing|ARM64" Project="false" />
+      <Build Solution="Fuzzing|x64" Project="false" />
+      <Build Solution="Fuzzing|x86" Project="false" />
+    </Project>
+    <Project Path="src/cascadia/wt/wt.vcxproj" Id="506fd703-baa7-4f6e-9361-64f550ec8fca">
+      <Platform Solution="*|Any CPU" Project="Win32" />
+      <Build Solution="*|Any CPU" Project="false" />
+      <Build Solution="Fuzzing|ARM64" Project="false" />
+      <Build Solution="Fuzzing|x64" Project="false" />
+      <Build Solution="Fuzzing|x86" Project="false" />
+    </Project>
+  </Folder>
+  <Folder Name="/Terminal/Window/">
+    <Project Path="src/cascadia/ShellExtension/WindowsTerminalShellExt.vcxproj" Id="f2ed628a-db22-446f-a081-4cc845b51a2b">
+      <BuildType Solution="AuditMode|*" Project="Release" />
+      <Platform Solution="*|Any CPU" Project="Win32" />
+      <Build Solution="*|Any CPU" Project="false" />
+      <Build Solution="AuditMode|ARM64" Project="false" />
+      <Build Solution="AuditMode|x86" Project="false" />
+      <Build Solution="Fuzzing|ARM64" Project="false" />
+      <Build Solution="Fuzzing|x64" Project="false" />
+      <Build Solution="Fuzzing|x86" Project="false" />
+    </Project>
+    <Project Path="src/cascadia/WindowsTerminal/WindowsTerminal.vcxproj" Id="ca5cad1a-1754-4a9d-93d7-857a9d17cb1b">
+      <BuildDependency Project="src/cascadia/TerminalApp/dll/TerminalApp.vcxproj" />
+      <BuildDependency Project="src/cascadia/TerminalControl/dll/TerminalControl.vcxproj" />
+      <BuildDependency Project="src/cascadia/TerminalCore/lib/TerminalCore-lib.vcxproj" />
+      <BuildDependency Project="src/cascadia/TerminalSettingsEditor/Microsoft.Terminal.Settings.Editor.vcxproj" />
+      <BuildDependency Project="src/host/exe/Host.EXE.vcxproj" />
+      <BuildType Solution="AuditMode|Any CPU" Project="Debug" />
+      <BuildType Solution="AuditMode|ARM64" Project="Release" />
+      <BuildType Solution="AuditMode|x64" Project="Release" />
+      <BuildType Solution="AuditMode|x86" Project="Release" />
+      <Platform Solution="Debug|Any CPU" Project="Win32" />
+      <Platform Solution="Fuzzing|Any CPU" Project="Win32" />
+      <Platform Solution="Release|Any CPU" Project="Win32" />
+      <Build Solution="*|Any CPU" Project="false" />
+      <Build Solution="AuditMode|ARM64" Project="false" />
+      <Build Solution="AuditMode|x64" Project="false" />
+      <Build Solution="AuditMode|x86" Project="false" />
+      <Build Solution="Fuzzing|ARM64" Project="false" />
+      <Build Solution="Fuzzing|x64" Project="false" />
+      <Build Solution="Fuzzing|x86" Project="false" />
+    </Project>
+  </Folder>
+  <Folder Name="/Terminal/wpf/">
+    <Project Path="src/cascadia/WpfTerminalControl/WpfTerminalControl.csproj">
+      <BuildType Solution="AuditMode|Any CPU" Project="Release" />
+      <BuildType Solution="AuditMode|ARM64" Project="Debug" />
+      <BuildType Solution="AuditMode|x64" Project="Debug" />
+      <BuildType Solution="AuditMode|x86" Project="Debug" />
+      <BuildType Solution="Fuzzing|Any CPU" Project="Debug" />
+      <BuildType Solution="Fuzzing|x64" Project="Debug" />
+      <Build Solution="AuditMode|Any CPU" Project="false" />
+      <Build Solution="Fuzzing|*" Project="false" />
+    </Project>
+    <Project Path="src/cascadia/WpfTerminalTestNetCore/WpfTerminalTestNetCore.csproj">
+      <BuildDependency Project="src/cascadia/TerminalControl/dll/TerminalControl.vcxproj" />
+      <BuildDependency Project="src/winconpty/dll/winconptydll.vcxproj" />
+      <BuildType Solution="AuditMode|*" Project="Debug" />
+      <BuildType Solution="Fuzzing|Any CPU" Project="Debug" />
+      <BuildType Solution="Fuzzing|x64" Project="Debug" />
+      <Platform Solution="Debug|ARM64" Project="ARM64" />
+      <Platform Solution="Debug|x64" Project="x64" />
+      <Platform Solution="Debug|x86" Project="x86" />
+      <Platform Solution="Fuzzing|x64" Project="x64" />
+      <Platform Solution="Fuzzing|x86" Project="x86" />
+      <Platform Solution="Release|ARM64" Project="ARM64" />
+      <Platform Solution="Release|x64" Project="x64" />
+      <Platform Solution="Release|x86" Project="x86" />
+      <Build Solution="*|Any CPU" Project="false" />
+      <Build Solution="AuditMode|ARM64" Project="false" />
+      <Build Solution="AuditMode|x64" Project="false" />
+      <Build Solution="AuditMode|x86" Project="false" />
+      <Build Solution="Fuzzing|ARM64" Project="false" />
+      <Build Solution="Fuzzing|x64" Project="false" />
+      <Build Solution="Fuzzing|x86" Project="false" />
+    </Project>
+  </Folder>
+  <Folder Name="/_Build Common/" />
+  <Folder Name="/_Build Common/Common Props/">
+    <File Path="common.openconsole.props" />
+    <File Path="dep/nuget/packages.config" />
+    <File Path="src/common.build.post.props" />
+    <File Path="src/common.build.pre.props" />
+    <File Path="src/common.build.tests.props" />
+    <File Path="src/common.nugetversions.props" />
+    <File Path="src/common.nugetversions.targets" />
+    <File Path="src/cppwinrt.build.post.props" />
+    <File Path="src/cppwinrt.build.pre.props" />
+    <File Path="src/wap-common.build.post.props" />
+    <File Path="src/wap-common.build.pre.props" />
+  </Folder>
+  <Folder Name="/_Build Common/Scripts/">
+    <File Path="build/scripts/Create-AppxBundle.ps1" />
+    <File Path="build/scripts/Index-Pdbs.ps1" />
+    <File Path="build/scripts/Invoke-FormattingCheck.ps1" />
+    <File Path="build/scripts/Run-Tests.ps1" />
+    <File Path="build/scripts/Test-WindowsTerminalPackage.ps1" />
+  </Folder>
+  <Folder Name="/_Build Common/YAML/">
+    <File Path="build/pipelines/ci.yml" />
+    <File Path="build/pipelines/release.yml" />
+    <File Path="build/pipelines/templates/build-console-audit-job.yml" />
+    <File Path="build/pipelines/templates/build-console-ci.yml" />
+    <File Path="build/pipelines/templates/build-console-int.yml" />
+    <File Path="build/pipelines/templates/build-console-steps.yml" />
+    <File Path="build/pipelines/templates/check-formatting.yml" />
+    <File Path="build/pipelines/templates/release-sign-and-bundle.yml" />
+  </Folder>
+  <Folder Name="/_Dependencies/" />
+  <Folder Name="/_Dependencies/Console/">
+    <File Path="dep/Console/winconp.h" />
+  </Folder>
+  <Folder Name="/_Dependencies/gsl/">
+    <File Path="dep/gsl/include/gsl/gsl" />
+    <File Path="dep/gsl/include/gsl/gsl_algorithm" />
+    <File Path="dep/gsl/include/gsl/gsl_assert" />
+    <File Path="dep/gsl/include/gsl/gsl_byte" />
+    <File Path="dep/gsl/include/gsl/gsl_util" />
+    <File Path="dep/gsl/include/gsl/multi_span" />
+    <File Path="dep/gsl/include/gsl/pointers" />
+    <File Path="dep/gsl/include/gsl/span" />
+    <File Path="dep/gsl/include/gsl/string_span" />
+  </Folder>
+  <Folder Name="/_Dependencies/wil/">
+    <File Path="dep/wil/include/wil/common.h" />
+    <File Path="dep/wil/include/wil/filesystem.h" />
+    <File Path="dep/wil/include/wil/functional.h" />
+    <File Path="dep/wil/include/wil/registry.h" />
+    <File Path="dep/wil/include/wil/resource.h" />
+    <File Path="dep/wil/include/wil/result.h" />
+    <File Path="dep/wil/include/wil/resultmacros.h" />
+    <File Path="dep/wil/include/wil/stl.h" />
+    <File Path="dep/wil/include/wil/win32helpers.h" />
+    <File Path="dep/wil/include/wil/wistd_functional.h" />
+    <File Path="dep/wil/include/wil/wistd_memory.h" />
+    <File Path="dep/wil/include/wil/wistd_type_traits.h" />
+  </Folder>
+  <Folder Name="/_Tools/">
+    <Project Path="src/tools/benchcat/benchcat.vcxproj" Id="2c836962-9543-4ce5-b834-d28e1f124b66">
+      <BuildType Solution="AuditMode|ARM64" Project="Release" />
+      <BuildType Solution="AuditMode|x64" Project="Release" />
+      <BuildType Solution="AuditMode|x86" Project="Release" />
+      <Platform Solution="*|Any CPU" Project="Win32" />
+      <Build Project="false" />
+    </Project>
+    <Project Path="src/tools/buffersize/buffersize.vcxproj" Id="ed82003f-fc5d-4e94-8b47-f480018ed064">
+      <BuildType Solution="AuditMode|ARM64" Project="Release" />
+      <BuildType Solution="AuditMode|x64" Project="Release" />
+      <BuildType Solution="AuditMode|x86" Project="Release" />
+      <Platform Solution="*|Any CPU" Project="Win32" />
+      <Build Solution="*|Any CPU" Project="false" />
+      <Build Solution="AuditMode|ARM64" Project="false" />
+      <Build Solution="AuditMode|x64" Project="false" />
+      <Build Solution="AuditMode|x86" Project="false" />
+      <Build Solution="Fuzzing|ARM64" Project="false" />
+      <Build Solution="Fuzzing|x86" Project="false" />
+    </Project>
+    <Project Path="src/tools/closetest/CloseTest.vcxproj" Id="c7a6a5d9-60be-4aeb-a5f6-afe352f86cbb">
+      <BuildType Solution="AuditMode|ARM64" Project="Release" />
+      <BuildType Solution="AuditMode|x64" Project="Release" />
+      <BuildType Solution="AuditMode|x86" Project="Release" />
+      <Platform Solution="*|Any CPU" Project="Win32" />
+      <Build Solution="*|Any CPU" Project="false" />
+      <Build Solution="AuditMode|ARM64" Project="false" />
+      <Build Solution="AuditMode|x64" Project="false" />
+      <Build Solution="AuditMode|x86" Project="false" />
+      <Build Solution="Fuzzing|ARM64" Project="false" />
+      <Build Solution="Fuzzing|x64" Project="false" />
+      <Build Solution="Fuzzing|x86" Project="false" />
+    </Project>
+    <Project Path="src/tools/ConsoleBench/ConsoleBench.vcxproj" Id="be92101c-04f8-48da-99f0-e1f4f1d2dc48">
+      <BuildType Solution="AuditMode|*" Project="Debug" />
+      <BuildType Solution="Fuzzing|*" Project="Debug" />
+      <Platform Solution="*|Any CPU" Project="Win32" />
+      <Build Solution="*|Any CPU" Project="false" />
+      <Build Solution="*|x86" Project="false" />
+      <Build Solution="AuditMode|ARM64" Project="false" />
+      <Build Solution="AuditMode|x64" Project="false" />
+      <Build Solution="Fuzzing|ARM64" Project="false" />
+      <Build Solution="Fuzzing|x64" Project="false" />
+    </Project>
+    <Project Path="src/tools/ConsoleMonitor/ConsoleMonitor.vcxproj" Id="328729e9-6723-416e-9c98-951f1473bbe1">
+      <BuildType Solution="AuditMode|ARM64" Project="Release" />
+      <BuildType Solution="AuditMode|x64" Project="Release" />
+      <BuildType Solution="AuditMode|x86" Project="Release" />
+      <Platform Solution="*|Any CPU" Project="Win32" />
+      <Build Project="false" />
+    </Project>
+    <Project Path="src/tools/echokey/ConEchoKey.vcxproj" Id="814cbeee-894e-4327-a6e1-740504850098">
+      <BuildType Solution="AuditMode|ARM64" Project="Release" />
+      <BuildType Solution="AuditMode|x64" Project="Release" />
+      <BuildType Solution="AuditMode|x86" Project="Release" />
+      <Platform Solution="*|Any CPU" Project="Win32" />
+      <Build Solution="*|Any CPU" Project="false" />
+      <Build Solution="AuditMode|ARM64" Project="false" />
+      <Build Solution="AuditMode|x64" Project="false" />
+      <Build Solution="AuditMode|x86" Project="false" />
+      <Build Solution="Fuzzing|ARM64" Project="false" />
+      <Build Solution="Fuzzing|x64" Project="false" />
+      <Build Solution="Fuzzing|x86" Project="false" />
+    </Project>
+    <Project Path="src/tools/fontlist/FontList.vcxproj" Id="919544ac-d39b-463f-8414-3c3c67cf727c">
+      <BuildType Solution="AuditMode|ARM64" Project="Release" />
+      <BuildType Solution="AuditMode|x64" Project="Release" />
+      <BuildType Solution="AuditMode|x86" Project="Release" />
+      <Platform Solution="*|Any CPU" Project="Win32" />
+      <Build Solution="*|Any CPU" Project="false" />
+      <Build Solution="AuditMode|ARM64" Project="false" />
+      <Build Solution="AuditMode|x64" Project="false" />
+      <Build Solution="AuditMode|x86" Project="false" />
+      <Build Solution="Fuzzing|ARM64" Project="false" />
+      <Build Solution="Fuzzing|x64" Project="false" />
+      <Build Solution="Fuzzing|x86" Project="false" />
+    </Project>
+    <Project Path="src/tools/nihilist/Nihilist.vcxproj" Id="fc802440-ad6a-4919-8f2c-7701f2b38d79">
+      <BuildType Solution="AuditMode|ARM64" Project="Release" />
+      <BuildType Solution="AuditMode|x64" Project="Release" />
+      <BuildType Solution="AuditMode|x86" Project="Release" />
+      <Platform Solution="*|Any CPU" Project="Win32" />
+      <Build Solution="*|Any CPU" Project="false" />
+      <Build Solution="AuditMode|ARM64" Project="false" />
+      <Build Solution="AuditMode|x64" Project="false" />
+      <Build Solution="AuditMode|x86" Project="false" />
+      <Build Solution="Fuzzing|ARM64" Project="false" />
+      <Build Solution="Fuzzing|x64" Project="false" />
+      <Build Solution="Fuzzing|x86" Project="false" />
+    </Project>
+    <Project Path="src/tools/RenderingTests/RenderingTests.vcxproj" Id="37c995e0-2349-4154-8e77-4a52c0c7f46d">
+      <BuildType Solution="AuditMode|ARM64" Project="Release" />
+      <BuildType Solution="AuditMode|x64" Project="Release" />
+      <BuildType Solution="AuditMode|x86" Project="Release" />
+      <Platform Solution="*|Any CPU" Project="Win32" />
+      <Build Solution="*|Any CPU" Project="false" />
+      <Build Solution="*|ARM64" Project="false" />
+      <Build Solution="*|x64" Project="false" />
+      <Build Solution="AuditMode|x86" Project="false" />
+      <Build Solution="Debug|x86" Project="false" />
+      <Build Solution="Fuzzing|x86" Project="false" />
+    </Project>
+    <Project Path="src/tools/scratch/Scratch.vcxproj" Id="ed82003f-fc5d-4e94-8b36-f480018ed064">
+      <BuildType Solution="AuditMode|ARM64" Project="Release" />
+      <BuildType Solution="AuditMode|x64" Project="Release" />
+      <BuildType Solution="AuditMode|x86" Project="Release" />
+      <Platform Solution="*|Any CPU" Project="Win32" />
+      <Build Solution="*|Any CPU" Project="false" />
+      <Build Solution="AuditMode|ARM64" Project="false" />
+      <Build Solution="AuditMode|x64" Project="false" />
+      <Build Solution="AuditMode|x86" Project="false" />
+      <Build Solution="Fuzzing|ARM64" Project="false" />
+      <Build Solution="Fuzzing|x64" Project="false" />
+      <Build Solution="Fuzzing|x86" Project="false" />
+    </Project>
+    <Project Path="src/tools/TerminalStress/TerminalStress.csproj">
+      <BuildType Solution="AuditMode|*" Project="Debug" />
+      <BuildType Solution="Fuzzing|*" Project="Debug" />
+      <Build Solution="*|ARM64" Project="false" />
+      <Build Solution="*|x86" Project="false" />
+      <Build Solution="AuditMode|Any CPU" Project="false" />
+      <Build Solution="AuditMode|x64" Project="false" />
+      <Build Solution="Fuzzing|Any CPU" Project="false" />
+      <Build Solution="Fuzzing|x64" Project="false" />
+    </Project>
+    <Project Path="src/tools/U8U16Test/U8U16Test.vcxproj" Id="a602a555-baac-46e1-a91d-3dab0475c5a1">
+      <BuildType Solution="AuditMode|*" Project="Release" />
+      <Platform Solution="AuditMode|ARM64" Project="x64" />
+      <Platform Solution="Debug|Any CPU" Project="Win32" />
+      <Platform Solution="Debug|ARM64" Project="Win32" />
+      <Platform Solution="Fuzzing|Any CPU" Project="Win32" />
+      <Platform Solution="Release|Any CPU" Project="Win32" />
+      <Platform Solution="Release|ARM64" Project="Win32" />
+      <Build Solution="Debug|Any CPU" Project="false" />
+      <Build Solution="Debug|ARM64" Project="false" />
+      <Build Solution="Fuzzing|*" Project="false" />
+      <Build Solution="Release|Any CPU" Project="false" />
+      <Build Solution="Release|ARM64" Project="false" />
+    </Project>
+    <Project Path="src/tools/vtapp/VTApp.csproj" Id="099193a0-1e43-4bbc-ba7f-7b351e1342df">
+      <BuildType Solution="AuditMode|Any CPU" Project="Debug" />
+      <BuildType Solution="AuditMode|ARM64" Project="Debug" />
+      <BuildType Solution="AuditMode|x64" Project="Release" />
+      <BuildType Solution="AuditMode|x86" Project="Release" />
+      <BuildType Solution="Fuzzing|*" Project="Debug" />
+      <Platform Solution="*|x64" Project="x64" />
+      <Platform Solution="*|x86" Project="Win32" />
+      <Platform Solution="AuditMode|Any CPU" Project="ARM64" />
+      <Platform Solution="AuditMode|ARM64" Project="Win32" />
+      <Platform Solution="Debug|Any CPU" Project="Win32" />
+      <Platform Solution="Debug|ARM64" Project="Win32" />
+      <Platform Solution="Fuzzing|Any CPU" Project="Win32" />
+      <Platform Solution="Fuzzing|ARM64" Project="ARM64" />
+      <Platform Solution="Release|Any CPU" Project="Win32" />
+      <Platform Solution="Release|ARM64" Project="ARM64" />
+      <Build Solution="*|Any CPU" Project="false" />
+      <Build Solution="*|ARM64" Project="false" />
+      <Build Solution="AuditMode|x64" Project="false" />
+      <Build Solution="AuditMode|x86" Project="false" />
+      <Build Solution="Fuzzing|x64" Project="false" />
+      <Build Solution="Fuzzing|x86" Project="false" />
+    </Project>
+    <Project Path="src/tools/vtpipeterm/VtPipeTerm.vcxproj" Id="814dbdde-894e-4327-a6e1-740504850098">
+      <BuildDependency Project="src/host/exe/Host.EXE.vcxproj" />
+      <BuildType Solution="AuditMode|ARM64" Project="Release" />
+      <BuildType Solution="AuditMode|x64" Project="Release" />
+      <BuildType Solution="AuditMode|x86" Project="Release" />
+      <Platform Solution="*|Any CPU" Project="Win32" />
+      <Build Solution="*|Any CPU" Project="false" />
+      <Build Solution="AuditMode|ARM64" Project="false" />
+      <Build Solution="AuditMode|x64" Project="false" />
+      <Build Solution="AuditMode|x86" Project="false" />
+      <Build Solution="Fuzzing|ARM64" Project="false" />
+      <Build Solution="Fuzzing|x64" Project="false" />
+      <Build Solution="Fuzzing|x86" Project="false" />
+    </Project>
+  </Folder>
+</Solution>